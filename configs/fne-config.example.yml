#
# Digital Voice Modem - Conference FNE Software Configuration
#
# @package DVM / Conference FNE Software
#

# Flag indicating whether the host will run as a background or foreground task.
daemon: true

#
# Logging Configuration
#   Logging Levels:
#     1 - Debug
#     2 - Message
#     3 - Informational
#     4 - Warning
#     5 - Error
#     6 - Fatal
#
log:
    # Console display logging level (used when in foreground).
    displayLevel: 1
    # File logging level.
    fileLevel: 1
    # Full path for the directory to store the log files.
    filePath: .
    # Full path for the directory to store the activity log files.
    activityFilePath: .
    # Log filename prefix.
    fileRoot: DVM

#
# Master
#
master:
    # Network Peer ID
    peerId: 9000100
    # Hostname/IP address to listen on (blank for all).
    address: 0.0.0.0
    # Port number to listen on.
    port: 62031
    # FNE access password.
    password: RPT1234
    # Flag indicating whether or not verbose logging is enabled.
    verbose: true
    # Flag indicating whether or not verbose debug logging is enabled.
    debug: false

    # Maximum permitted connections (hard maximum is 250 peers).
    connectionLimit: 100

    # Flag indicating whether or not peer pinging will be reported.
    reportPeerPing: true

    # Flag indicating whether or not master endpoint networking is encrypted.
    encrypted: false
    # AES-256 32-byte Preshared Key
    #   (This field *must* be 32 hex bytes in length or 64 characters
    #    0 - 9, A - F.)
    presharedKey: "000102030405060708090A0B0C0D0E0F000102030405060708090A0B0C0D0E0F"

    # Flag indicating whether or not DMR traffic will be passed.
    allowDMRTraffic: true
    # Flag indicating whether or not P25 traffic will be passed.
    allowP25Traffic: true
    # Flag indicating whether or not NXDN traffic will be passed.
    allowNXDNTraffic: true

    # Delay from when a call on a parrot TG ends to when the playback starts (in milliseconds).
    parrotDelay: 2000
    # Flag indicating whether or not a parrot TG call will generate a grant demand.
    parrotGrantDemand: true
    # Flag indicating whether or not a parrot TG call will only be sent to the originating peer.
    parrotOnlyToOrginiatingPeer: false

    # Flag indicating whether or not a grant responses will only be sent to TGs with affiliations, if the TG is configured for affiliation gating.
    restrictGrantToAffiliatedOnly: false

    # Flag indicating whether or not a adjacent site broadcasts will pass to any peers.
    disallowAdjStsBcast: false
    # Flag indicating whether or not a P25 ADJ_STS_BCAST will pass to connected external peers.
    disallowExtAdjStsBcast: true
    # Flag indicating whether or not a conventional site can override affiliation rules.
    allowConvSiteAffOverride: true

    # Flag indicating that traffic headers will be filtered by destination ID (i.e. valid RID or valid TGID).
    filterHeaders: true
    # Flag indicating that terminators will be filtered by destination ID (i.e. valid RID or valid TGID).
    filterTerminators: true

    # List of peers that unit to unit calls are dropped for.
    dropUnitToUnit: []

    # Flag indicating whether or not InfluxDB logging and metrics recording is enabled.
    enableInflux: false
    # Hostname/IP address of the InfluxDB instance to connect to.
    influxServerAddress: 127.0.0.1
    # Port number of the InfluxDB instance to connect to.
    influxServerPort: 8086
    # API Token to access the InfluxDB instance API.
    influxServerToken: "APITOKEN"
    # Organization Name on InfluxDB instance API.
    influxOrg: "dvm"
    # Data Bucket Name on InfluxDB instance API.
    influxBucket: "dvm"
    # Flag indicating whether TSBK/CSBK/RCCH messages will be logged to InfluxDB.
    influxLogRawData: false

    #
    # Talkgroup Rules Configuration
    #
    talkgroup_rules:
        # Full path to the talkgroup rules file.
        file: talkgroup_rules.yml
        # Amount of time between updates of talkgroup rules file. (minutes)
        time: 30

#
# External Peers
#
peers:
    - name: EXAMPLEPEER
      # Flag indicating whether or not the peer is enabled.
      enabled: true
      # Hostname/IP address of the FNE master to connect to.
      masterAddress: 127.0.0.1
      # Port number of the FNE master to connect to.
      masterPort: 32090
      # FNE access password.
      password: RPT1234
      # Textual identity of this peer.
      identity: EXPEER
      # Network Peer ID
      peerId: 9000990

      # List of peer IDs to block sending traffic to from this peer.
      blockTrafficTo: []

      # Flag indicating whether or not peer endpoint networking is encrypted.
      encrypted: false
      # AES-256 32-byte Preshared Key
      #   (This field *must* be 32 hex bytes in length or 64 characters
      #    0 - 9, A - F.)
      presharedKey: "000102030405060708090A0B0C0D0E0F000102030405060708090A0B0C0D0E0F"

      # 
      rxFrequency: 0
      #
      txFrequency: 0
      # Latitude.
      latitude: 0.0
      # Longitude.
      longitude: 0.0
      # Textual location for this host.
      location: Anywhere, USA

      # Flag indicating whether or not verbose debug logging is enabled.
      debug: false

#
# System Configuration
#
system:
    # Time in seconds between pings to peers.
    pingTime: 5
    # Maximum number of missable pings before a peer is considered disconnected.
    maxMissedPings: 10

    # Time in minutes between updates of the talkgroup rules.
    tgRuleUpdateTime: 10

    # Flag indicating the TGID information for this master will be sent to its peers.
    sendTalkgroups: true

    # Flag indicating the FNE should use an alternate port dedicated to diagnostic and activity
    # log processing. This port number is always: master port + 1 (so for example, a master port
    # of 62031 will use 62032 for diagnostic and activity messages.)
    useAlternatePortForDiagnostics: false
    # Flag indicating whether or not the host activity log will be sent to the network.
    allowActivityTransfer: true
    # Flag indicating whether or not the host diagnostic log will be sent to the network.
    allowDiagnosticTransfer: true

    # Flag indicating whether or not REST API is enabled.
    restEnable: false
    # IP address of the network interface to listen for REST API on (or 0.0.0.0 for all).
    restAddress: 127.0.0.1
    # Port number for REST API to listen on.
    restPort: 9990
    # Flag indicating whether or not REST API is operating in SSL mode.
    restSsl: false
    # HTTPS/TLS certificate.
    restSslCertificate: web.crt
    # HTTPS/TLS key file.
    restSslKey: web.key
    # REST API authentication password.
    restPassword: "PASSWORD"
    # Flag indicating whether or not verbose REST API debug logging is enabled.
    restDebug: false

    #
    # Radio ID ACL Configuration
    #
    radio_id:
        # Full path to the Radio ID ACL file.
        file: rid_acl.dat
        # Amount of time between updates of Radio ID ACL file. (minutes)
        time: 2

<<<<<<< HEAD
    # Peer whitelist and blacklist configuration
    peer_acl:
        enabled: true
        # whitelist or blacklist
        mode: whitelist
        # Full path to the White/Blacklist file.
        file: peer_whitelist.dat
        # Amount of time between updates of White/Blacklist file. (minutes)
        time: 1
=======
    #
    # Peer whitelist and blacklist configuration
    #
    peer_acl:
        # Flag indicating whether or not the peer ACLs are enabled.
        enabled: false
        # Peer ACL mode: whitelist or blacklist
        mode: whitelist
        # Full path to the white/blacklist file.
        file: peer_list.dat
        # Amount of time between updates of white/blacklist file. (minutes)
        time: 2
>>>>>>> a95f0b30
<|MERGE_RESOLUTION|>--- conflicted
+++ resolved
@@ -207,17 +207,6 @@
         # Amount of time between updates of Radio ID ACL file. (minutes)
         time: 2
 
-<<<<<<< HEAD
-    # Peer whitelist and blacklist configuration
-    peer_acl:
-        enabled: true
-        # whitelist or blacklist
-        mode: whitelist
-        # Full path to the White/Blacklist file.
-        file: peer_whitelist.dat
-        # Amount of time between updates of White/Blacklist file. (minutes)
-        time: 1
-=======
     #
     # Peer whitelist and blacklist configuration
     #
@@ -229,5 +218,4 @@
         # Full path to the white/blacklist file.
         file: peer_list.dat
         # Amount of time between updates of white/blacklist file. (minutes)
-        time: 2
->>>>>>> a95f0b30
+        time: 2