--- conflicted
+++ resolved
@@ -89,17 +89,14 @@
     disallowExtAdjStsBcast: true
     # Flag indicating whether or not a conventional site can override affiliation rules.
     allowConvSiteAffOverride: true
-<<<<<<< HEAD
     # Flag indicating whether or not In-Call Control feedback is enabled.
     #   (This will enforce RID ACLs network wide, regardless of local peer RID ACL setting.)
     enableInCallCtrl: true
     # Flag indicating whether or not unknown/undefined RIDs will be rejected by the FNE.
     #   (This is a strict rejection, any unknown or undefined RID not in the RID ACL list will be hard rejected.)
     rejectUnknownRID: false
-=======
     # Flag indicating whether or not a TDULC call terminations will pass to any peers.
     disallowCallTerm: false
->>>>>>> a4e8138c
 
     # Flag indicating that traffic headers will be filtered by destination ID (i.e. valid RID or valid TGID).
     filterHeaders: true
