// SPDX-License-Identifier: GPL-2.0-only
/*
 * Digital Voice Modem - Converged FNE Software
 * GPLv2 Open Source. Use is subject to license terms.
 * DO NOT ALTER OR REMOVE COPYRIGHT NOTICES OR THIS FILE HEADER.
 *
 *  Copyright (C) 2023-2025 Bryan Biedenkapp, N2PLL
 *
 */
#include "fne/Defines.h"
#include "common/edac/SHA256.h"
#include "common/network/json/json.h"
#include "common/zlib/zlib.h"
#include "common/Log.h"
#include "common/Utils.h"
#include "network/FNENetwork.h"
#include "network/callhandler/TagDMRData.h"
#include "network/callhandler/TagP25Data.h"
#include "network/callhandler/TagNXDNData.h"
#include "fne/ActivityLog.h"
#include "HostFNE.h"

using namespace network;
using namespace network::callhandler;

#include <cassert>
#include <cerrno>
#include <chrono>
#include <fstream>
#include <streambuf>

// ---------------------------------------------------------------------------
//  Constants
// ---------------------------------------------------------------------------

const uint32_t MAX_HARD_CONN_CAP = 250U;
const uint8_t MAX_PEER_LIST_BEFORE_FLUSH = 10U;
const uint32_t MAX_RID_LIST_CHUNK = 50U;

// ---------------------------------------------------------------------------
//  Static Class Members
// ---------------------------------------------------------------------------

std::mutex FNENetwork::m_peerMutex;

// ---------------------------------------------------------------------------
//  Public Class Members
// ---------------------------------------------------------------------------

/* Initializes a new instance of the FNENetwork class. */

FNENetwork::FNENetwork(HostFNE* host, const std::string& address, uint16_t port, uint32_t peerId, const std::string& password,
    bool debug, bool verbose, bool reportPeerPing, bool dmr, bool p25, bool nxdn, uint32_t parrotDelay, bool parrotGrantDemand,
    bool allowActivityTransfer, bool allowDiagnosticTransfer, uint32_t pingTime, uint32_t updateLookupTime) :
    BaseNetwork(peerId, true, debug, true, true, allowActivityTransfer, allowDiagnosticTransfer),
    m_tagDMR(nullptr),
    m_tagP25(nullptr),
    m_tagNXDN(nullptr),
    m_host(host),
    m_address(address),
    m_port(port),
    m_password(password),
    m_dmrEnabled(dmr),
    m_p25Enabled(p25),
    m_nxdnEnabled(nxdn),
    m_parrotDelay(parrotDelay),
    m_parrotDelayTimer(1000U, 0U, parrotDelay),
    m_parrotGrantDemand(parrotGrantDemand),
    m_parrotOnlyOriginating(false),
    m_ridLookup(nullptr),
    m_tidLookup(nullptr),
    m_peerListLookup(nullptr),
    m_status(NET_STAT_INVALID),
    m_peers(),
    m_peerLinkPeers(),
    m_peerAffiliations(),
    m_ccPeerMap(),
    m_maintainenceTimer(1000U, pingTime),
    m_updateLookupTime(updateLookupTime * 60U),
    m_softConnLimit(0U),
    m_callInProgress(false),
    m_disallowAdjStsBcast(false),
    m_disallowExtAdjStsBcast(true),
    m_allowConvSiteAffOverride(false),
    m_disallowCallTerm(false),
    m_restrictGrantToAffOnly(false),
    m_enableInCallCtrl(true),
    m_rejectUnknownRID(false),
    m_filterHeaders(true),
    m_filterTerminators(true),
    m_disallowU2U(false),
    m_dropU2UPeerTable(),
    m_enableInfluxDB(false),
    m_influxServerAddress("127.0.0.1"),
    m_influxServerPort(8086U),
    m_influxServerToken(),
    m_influxOrg("dvm"),
    m_influxBucket("dvm"),
    m_influxLogRawData(false),
    m_disablePacketData(false),
    m_dumpPacketData(false),
    m_verbosePacketData(false),
    m_reportPeerPing(reportPeerPing),
    m_verbose(verbose)
{
    assert(host != nullptr);
    assert(!address.empty());
    assert(port > 0U);
    assert(!password.empty());

    m_tagDMR = new TagDMRData(this, debug);
    m_tagP25 = new TagP25Data(this, debug);
    m_tagNXDN = new TagNXDNData(this, debug);
}

/* Finalizes a instance of the FNENetwork class. */

FNENetwork::~FNENetwork()
{
    delete m_tagDMR;
    delete m_tagP25;
    delete m_tagNXDN;
}

/* Helper to set configuration options. */

void FNENetwork::setOptions(yaml::Node& conf, bool printOptions)
{
    m_disallowAdjStsBcast = conf["disallowAdjStsBcast"].as<bool>(false);
    m_disallowExtAdjStsBcast = conf["disallowExtAdjStsBcast"].as<bool>(true);
    m_allowConvSiteAffOverride = conf["allowConvSiteAffOverride"].as<bool>(true);
    m_enableInCallCtrl = conf["enableInCallCtrl"].as<bool>(true);
    m_rejectUnknownRID = conf["rejectUnknownRID"].as<bool>(false);
    m_disallowCallTerm = conf["disallowCallTerm"].as<bool>(false);
    m_softConnLimit = conf["connectionLimit"].as<uint32_t>(MAX_HARD_CONN_CAP);

    if (m_softConnLimit > MAX_HARD_CONN_CAP) {
        m_softConnLimit = MAX_HARD_CONN_CAP;
    }

    // always force disable ADJ_STS_BCAST to external peers if the all option
    // is enabled
    if (m_disallowAdjStsBcast) {
        m_disallowExtAdjStsBcast = true;
    }

    m_enableInfluxDB = conf["enableInflux"].as<bool>(false);
    m_influxServerAddress = conf["influxServerAddress"].as<std::string>("127.0.0.1");
    m_influxServerPort = conf["influxServerPort"].as<uint16_t>(8086U);
    m_influxServerToken = conf["influxServerToken"].as<std::string>();
    m_influxOrg = conf["influxOrg"].as<std::string>("dvm");
    m_influxBucket = conf["influxBucket"].as<std::string>("dvm");
    m_influxLogRawData = conf["influxLogRawData"].as<bool>(false);
    if (m_enableInfluxDB) {
        m_influxServer = influxdb::ServerInfo(m_influxServerAddress, m_influxServerPort, m_influxOrg, m_influxServerToken, m_influxBucket);
    }

    m_parrotOnlyOriginating = conf["parrotOnlyToOrginiatingPeer"].as<bool>(false);
    m_restrictGrantToAffOnly = conf["restrictGrantToAffiliatedOnly"].as<bool>(false);
    m_filterHeaders = conf["filterHeaders"].as<bool>(true);
    m_filterTerminators = conf["filterTerminators"].as<bool>(true);

    m_disablePacketData = conf["disablePacketData"].as<bool>(false);
    m_dumpPacketData = conf["dumpPacketData"].as<bool>(false);
    m_verbosePacketData = conf["verbosePacketData"].as<bool>(false);

    /*
    ** Drop Unit to Unit Peers
    */

    m_disallowU2U = conf["disallowAllUnitToUnit"].as<bool>(false);

    yaml::Node& dropUnitToUnit = conf["dropUnitToUnit"];
    if (dropUnitToUnit.size() > 0U) {
        for (size_t i = 0; i < dropUnitToUnit.size(); i++) {
            uint32_t peerId = (uint32_t)::strtoul(dropUnitToUnit[i].as<std::string>("0").c_str(), NULL, 10);
            if (peerId != 0U) {
                m_dropU2UPeerTable.push_back(peerId);
            }
        }
    }

    if (printOptions) {
        LogInfo("    Maximum Permitted Connections: %u", m_softConnLimit);
        LogInfo("    Disable adjacent site broadcasts to any peers: %s", m_disallowAdjStsBcast ? "yes" : "no");
        if (m_disallowAdjStsBcast) {
            LogWarning(LOG_NET, "NOTICE: All P25 ADJ_STS_BCAST messages will be blocked and dropped!");
        }
        LogInfo("    Disable Packet Data: %s", m_disablePacketData ? "yes" : "no");
        LogInfo("    Dump Packet Data: %s", m_dumpPacketData ? "yes" : "no");
        LogInfo("    Disable P25 ADJ_STS_BCAST to external peers: %s", m_disallowExtAdjStsBcast ? "yes" : "no");
        LogInfo("    Disable P25 TDULC call termination broadcasts to any peers: %s", m_disallowCallTerm ? "yes" : "no");
        LogInfo("    Allow conventional sites to override affiliation and receive all traffic: %s", m_allowConvSiteAffOverride ? "yes" : "no");
        LogInfo("    Enable In-Call Control: %s", m_enableInCallCtrl ? "yes" : "no");
        LogInfo("    Reject Unknown RIDs: %s", m_rejectUnknownRID ? "yes" : "no");
        LogInfo("    Restrict grant response by affiliation: %s", m_restrictGrantToAffOnly ? "yes" : "no");
        LogInfo("    Traffic Headers Filtered by Destination ID: %s", m_filterHeaders ? "yes" : "no");
        LogInfo("    Traffic Terminators Filtered by Destination ID: %s", m_filterTerminators ? "yes" : "no");
        LogInfo("    Disallow Unit-to-Unit: %s", m_disallowU2U ? "yes" : "no");
        LogInfo("    InfluxDB Reporting Enabled: %s", m_enableInfluxDB ? "yes" : "no");
        if (m_enableInfluxDB) {
            LogInfo("    InfluxDB Address: %s", m_influxServerAddress.c_str());
            LogInfo("    InfluxDB Port: %u", m_influxServerPort);
            LogInfo("    InfluxDB Organization: %s", m_influxOrg.c_str());
            LogInfo("    InfluxDB Bucket: %s", m_influxBucket.c_str());
            LogInfo("    InfluxDB Log Raw TSBK/CSBK/RCCH: %s", m_influxLogRawData ? "yes" : "no");
        }
        LogInfo("    Parrot Repeat to Only Originating Peer: %s", m_parrotOnlyOriginating ? "yes" : "no");
    }
}

/* Sets the instances of the Radio ID, Talkgroup Rules, and Peer List lookup tables. */

void FNENetwork::setLookups(lookups::RadioIdLookup* ridLookup, lookups::TalkgroupRulesLookup* tidLookup, lookups::PeerListLookup* peerListLookup)
{
    m_ridLookup = ridLookup;
    m_tidLookup = tidLookup;
    m_peerListLookup = peerListLookup;
}

/* Sets endpoint preshared encryption key. */

void FNENetwork::setPresharedKey(const uint8_t* presharedKey)
{
    m_socket->setPresharedKey(presharedKey);
}

/* Process a data frames from the network. */

void FNENetwork::processNetwork()
{
    if (m_status != NET_STAT_MST_RUNNING) {
        return;
    }

    sockaddr_storage address;
    uint32_t addrLen;
    frame::RTPHeader rtpHeader;
    frame::RTPFNEHeader fneHeader;
    int length = 0U;

    // read message
    UInt8Array buffer = m_frameQueue->read(length, address, addrLen, &rtpHeader, &fneHeader);
    if (length > 0) {
        if (m_debug)
            Utils::dump(1U, "Network Message", buffer.get(), length);

        uint32_t peerId = fneHeader.getPeerId();

        NetPacketRequest* req = new NetPacketRequest();
        req->peerId = peerId;

        req->address = address;
        req->addrLen = addrLen;
        req->rtpHeader = rtpHeader;
        req->fneHeader = fneHeader;

        req->length = length;
        req->buffer = new uint8_t[length];
        ::memcpy(req->buffer, buffer.get(), length);

        if (!Thread::runAsThread(this, threadedNetworkRx, req)) {
            delete[] req->buffer;
            delete req;
            return;
        }
    }
}

/* Updates the timer by the passed number of milliseconds. */

void FNENetwork::clock(uint32_t ms)
{
    if (m_status != NET_STAT_MST_RUNNING) {
        return;
    }

    uint64_t now = std::chrono::duration_cast<std::chrono::milliseconds>(std::chrono::system_clock::now().time_since_epoch()).count();

    if (m_forceListUpdate) {
        for (auto peer : m_peers) {
            peerACLUpdate(peer.first);
        }
        m_forceListUpdate = false;
    }

    m_maintainenceTimer.clock(ms);
    if (m_maintainenceTimer.isRunning() && m_maintainenceTimer.hasExpired()) {
        // check to see if any peers have been quiet (no ping) longer than allowed
        std::vector<uint32_t> peersToRemove = std::vector<uint32_t>();
        for (auto peer : m_peers) {
            uint32_t id = peer.first;
            FNEPeerConnection* connection = peer.second;
            if (connection != nullptr) {
                if (connection->connected()) {
                    uint64_t dt = connection->lastPing() + ((m_host->m_pingTime * 1000) * m_host->m_maxMissedPings);
                    if (dt < now) {
                        LogInfoEx(LOG_NET, "PEER %u (%s) timed out, dt = %u, now = %u", id, connection->identity().c_str(),
                            dt, now);
                        peersToRemove.push_back(id);
                    }
                }
            }
        }

        // remove any peers
        for (uint32_t peerId : peersToRemove) {
            FNEPeerConnection* connection = m_peers[peerId];
            m_peers.erase(peerId);
            if (connection != nullptr) {
                delete connection;
            }

            erasePeerAffiliations(peerId);
        }

        // roll the RTP timestamp if no call is in progress
        if (!m_callInProgress) {
            frame::RTPHeader::resetStartTime();
            m_frameQueue->clearTimestamps();
        }

        // send active peer list to Peer-Link masters
        if (m_host->m_peerNetworks.size() > 0) {
            for (auto peer : m_host->m_peerNetworks) {
                if (peer.second != nullptr) {
                    if (peer.second->isEnabled() && peer.second->isPeerLink()) {
                        if (m_peers.size() > 0) {
                            json::array peers = json::array();
                            for (auto entry : m_peers) {
                                uint32_t peerId = entry.first;
                                network::FNEPeerConnection* peerConn = entry.second;
                                if (peerConn != nullptr) {
                                    json::object peerObj = fneConnObject(peerId, peerConn);
                                    uint32_t peerNetPeerId = peer.second->getPeerId();
                                    peerObj["parentPeerId"].set<uint32_t>(peerNetPeerId);
                                    peers.push_back(json::value(peerObj));
                                }
                            }

                            peer.second->writePeerLinkPeers(&peers);
                        }
                    }
                }
            }
        }

        // send ACL updates forcibly to any Peer-Link peers
        for (auto peer : m_peers) {
            uint32_t id = peer.first;
            FNEPeerConnection* connection = peer.second;
            if (connection != nullptr) {
                if (connection->connected() && connection->isPeerLink()) {
                    // does this peer need an ACL update?
                    uint64_t dt = connection->lastACLUpdate() + (m_updateLookupTime * 1000);
                    if (dt < now) {
                        LogInfoEx(LOG_NET, "PEER %u (%s) updating ACL list, dt = %u, now = %u", id, connection->identity().c_str(),
                            dt, now);
                        peerACLUpdate(id);
                        connection->lastACLUpdate(now);
                    }
                }
            }
        }

        m_maintainenceTimer.start();
    }

    m_parrotDelayTimer.clock(ms);
    if (m_parrotDelayTimer.isRunning() && m_parrotDelayTimer.hasExpired()) {
        // if the DMR handler has parrot frames to playback, playback a frame
        if (m_tagDMR->hasParrotFrames()) {
            m_tagDMR->playbackParrot();
        }

        // if the P25 handler has parrot frames to playback, playback a frame
        if (m_tagP25->hasParrotFrames()) {
            m_tagP25->playbackParrot();
        }

        // if the NXDN handler has parrot frames to playback, playback a frame
        if (m_tagNXDN->hasParrotFrames()) {
            m_tagNXDN->playbackParrot();
        }
    }

    if (!m_tagDMR->hasParrotFrames() && !m_tagP25->hasParrotFrames() && !m_tagNXDN->hasParrotFrames() &&
        m_parrotDelayTimer.isRunning() && m_parrotDelayTimer.hasExpired()) {
        m_parrotDelayTimer.stop();
    }
}

/* Opens connection to the network. */

bool FNENetwork::open()
{
    if (m_debug)
        LogMessage(LOG_NET, "Opening Network");

    m_status = NET_STAT_MST_RUNNING;
    m_maintainenceTimer.start();

    m_socket = new udp::Socket(m_address, m_port);

    // reinitialize the frame queue
    if (m_frameQueue != nullptr) {
        delete m_frameQueue;
        m_frameQueue = new FrameQueue(m_socket, m_peerId, m_debug);
    }

    bool ret = m_socket->open();
    if (!ret) {
        m_status = NET_STAT_INVALID;
    }

    return ret;
}

/* Closes connection to the network. */

void FNENetwork::close()
{
    if (m_debug)
        LogMessage(LOG_NET, "Closing Network");

    if (m_status == NET_STAT_MST_RUNNING) {
        uint8_t buffer[1U];
        ::memset(buffer, 0x00U, 1U);

        uint32_t streamId = createStreamId();
        for (auto peer : m_peers) {
            writePeer(peer.first, { NET_FUNC::MST_CLOSING, NET_SUBFUNC::NOP }, buffer, 1U, RTP_END_OF_CALL_SEQ, streamId, false);
        }
    }

    m_socket->close();

    m_maintainenceTimer.stop();

    m_status = NET_STAT_INVALID;
}

// ---------------------------------------------------------------------------
//  Private Class Members
// ---------------------------------------------------------------------------

/* Process a data frames from the network. */

void* FNENetwork::threadedNetworkRx(void* arg)
{
    NetPacketRequest* req = (NetPacketRequest*)arg;
    if (req != nullptr) {
#if defined(_WIN32)
        ::CloseHandle(req->thread);
#else
        ::pthread_detach(req->thread);
#endif // defined(_WIN32)

        uint64_t now = std::chrono::duration_cast<std::chrono::milliseconds>(std::chrono::system_clock::now().time_since_epoch()).count();

        FNENetwork* network = static_cast<FNENetwork*>(req->obj);
        if (network == nullptr) {
            delete req;
            return nullptr;
        }

        if (req->length > 0) {
            uint32_t peerId = req->fneHeader.getPeerId();
            uint32_t streamId = req->fneHeader.getStreamId();

            std::stringstream peerName;
            peerName << peerId << ":rx-pckt";
#ifdef _GNU_SOURCE
            ::pthread_setname_np(req->thread, peerName.str().c_str());
#endif // _GNU_SOURCE

            // update current peer packet sequence and stream ID
            if (peerId > 0 && (network->m_peers.find(peerId) != network->m_peers.end()) && streamId != 0U) {
                FNEPeerConnection* connection = network->m_peers[peerId];
                uint16_t pktSeq = req->rtpHeader.getSequence();

                if (connection != nullptr) {
                    if (pktSeq == RTP_END_OF_CALL_SEQ) {
                        // only reset packet sequences if we're a PROTOCOL or RPTC function
                        if ((req->fneHeader.getFunction() == NET_FUNC::PROTOCOL) ||
                            (req->fneHeader.getFunction() == NET_FUNC::RPTC)) {
                            connection->eraseStreamPktSeq(streamId); // attempt to erase packet sequence for the stream
                        }
                    } else {
                        if (connection->hasStreamPktSeq(streamId)) {
                            uint16_t currPkt = connection->getStreamPktSeq(streamId);
                            if ((pktSeq != currPkt) && (pktSeq != (RTP_END_OF_CALL_SEQ - 1U)) && pktSeq != 0U) {
                                LogWarning(LOG_NET, "PEER %u (%s) stream %u out-of-sequence; %u != %u", peerId, connection->identity().c_str(),
                                    streamId, pktSeq, currPkt);
                            }
                        }

                        connection->incStreamPktSeq(streamId, pktSeq + 1U);
                    }
                }

                network->m_peers[peerId] = connection;
            }

            // if we don't have a stream ID and are receiving call data -- throw an error and discard
            if (streamId == 0U && req->fneHeader.getFunction() == NET_FUNC::PROTOCOL) {
                std::string peerIdentity = network->resolvePeerIdentity(peerId);
                LogError(LOG_NET, "PEER %u (%s) malformed packet (no stream ID for a call?)", peerId, peerIdentity.c_str());

                if (req->buffer != nullptr)
                    delete req->buffer;
                delete req;

                return nullptr;
            }

            // process incoming message frame opcodes
            switch (req->fneHeader.getFunction()) {
            case NET_FUNC::PROTOCOL:
                {
                    if (req->fneHeader.getSubFunction() == NET_SUBFUNC::PROTOCOL_SUBFUNC_DMR) {         // Encapsulated DMR data frame
                        if (peerId > 0 && (network->m_peers.find(peerId) != network->m_peers.end())) {
                            FNEPeerConnection* connection = network->m_peers[peerId];
                            if (connection != nullptr) {
                                std::string ip = udp::Socket::address(req->address);
                                connection->lastPing(now);

                                // validate peer (simple validation really)
                                if (connection->connected() && connection->address() == ip) {
                                    if (network->m_dmrEnabled) {
                                        if (network->m_tagDMR != nullptr) {
                                            network->m_tagDMR->processFrame(req->buffer, req->length, peerId, req->rtpHeader.getSequence(), streamId);
                                        }
                                    } else {
                                        network->writePeerNAK(peerId, streamId, TAG_DMR_DATA, NET_CONN_NAK_MODE_NOT_ENABLED);
                                    }
                                }
                            }
                        }
                        else {
                            network->writePeerNAK(peerId, TAG_DMR_DATA, NET_CONN_NAK_FNE_UNAUTHORIZED, req->address, req->addrLen);
                        }
                    }
                    else if (req->fneHeader.getSubFunction() == NET_SUBFUNC::PROTOCOL_SUBFUNC_P25) {    // Encapsulated P25 data frame
                        if (peerId > 0 && (network->m_peers.find(peerId) != network->m_peers.end())) {
                            FNEPeerConnection* connection = network->m_peers[peerId];
                            if (connection != nullptr) {
                                std::string ip = udp::Socket::address(req->address);
                                connection->lastPing(now);

                                // validate peer (simple validation really)
                                if (connection->connected() && connection->address() == ip) {
                                    if (network->m_p25Enabled) {
                                        if (network->m_tagP25 != nullptr) {
                                            network->m_tagP25->processFrame(req->buffer, req->length, peerId, req->rtpHeader.getSequence(), streamId);
                                        }
                                    } else {
                                        network->writePeerNAK(peerId, streamId, TAG_P25_DATA, NET_CONN_NAK_MODE_NOT_ENABLED);
                                    }
                                }
                            }
                        }
                        else {
                            network->writePeerNAK(peerId, TAG_P25_DATA, NET_CONN_NAK_FNE_UNAUTHORIZED, req->address, req->addrLen);
                        }
                    }
                    else if (req->fneHeader.getSubFunction() == NET_SUBFUNC::PROTOCOL_SUBFUNC_NXDN) {   // Encapsulated NXDN data frame
                        if (peerId > 0 && (network->m_peers.find(peerId) != network->m_peers.end())) {
                            FNEPeerConnection* connection = network->m_peers[peerId];
                            if (connection != nullptr) {
                                std::string ip = udp::Socket::address(req->address);
                                connection->lastPing(now);

                                // validate peer (simple validation really)
                                if (connection->connected() && connection->address() == ip) {
                                    if (network->m_nxdnEnabled) {
                                        if (network->m_tagNXDN != nullptr) {
                                            network->m_tagNXDN->processFrame(req->buffer, req->length, peerId, req->rtpHeader.getSequence(), streamId);
                                        }
                                    } else {
                                        network->writePeerNAK(peerId, streamId, TAG_NXDN_DATA, NET_CONN_NAK_MODE_NOT_ENABLED);
                                    }
                                }
                            }
                        }
                        else {
                            network->writePeerNAK(peerId, TAG_NXDN_DATA, NET_CONN_NAK_FNE_UNAUTHORIZED, req->address, req->addrLen);
                        }
                    }
                    else {
                        Utils::dump("Unknown protocol opcode from peer", req->buffer, req->length);
                    }
                }
                break;

            case NET_FUNC::RPTL:                                                                        // Repeater Login
                {
                    if (peerId > 0 && (network->m_peers.find(peerId) == network->m_peers.end())) {
                        if (network->m_peers.size() >= MAX_HARD_CONN_CAP) {
                            LogError(LOG_NET, "PEER %u attempted to connect with no more connections available, currConnections = %u", peerId, network->m_peers.size());
                            network->writePeerNAK(peerId, TAG_REPEATER_LOGIN, NET_CONN_NAK_FNE_MAX_CONN, req->address, req->addrLen);
                            break;
                        }

                        if (network->m_softConnLimit > 0U && network->m_peers.size() >= network->m_softConnLimit) {
                            LogError(LOG_NET, "PEER %u attempted to connect with no more connections available, maxConnections = %u, currConnections = %u", peerId, network->m_softConnLimit, network->m_peers.size());
                            network->writePeerNAK(peerId, TAG_REPEATER_LOGIN, NET_CONN_NAK_FNE_MAX_CONN, req->address, req->addrLen);
                            break;
                        }

                        FNEPeerConnection* connection = new FNEPeerConnection(peerId, req->address, req->addrLen);
                        connection->lastPing(now);

                        network->setupRepeaterLogin(peerId, streamId, connection);

                        // check if the peer is in the peer ACL list
                        if (network->m_peerListLookup->getACL()) {
                            if (network->m_peerListLookup->isPeerListEmpty()) {
                                LogWarning(LOG_NET, "Peer List ACL enabled, but we have an empty peer list? Passing all peers.");
                            }

                            if (!network->m_peerListLookup->isPeerAllowed(peerId) && !network->m_peerListLookup->isPeerListEmpty()) {
                                if (network->m_peerListLookup->getMode() == lookups::PeerListLookup::BLACKLIST) {
                                    LogWarning(LOG_NET, "PEER %u RPTL, blacklisted from access", peerId);
                                } else {
                                    LogWarning(LOG_NET, "PEER %u RPTL, failed whitelist check", peerId);
                                }

                                network->writePeerNAK(peerId, TAG_REPEATER_LOGIN, NET_CONN_NAK_PEER_ACL, req->address, req->addrLen);

                                delete connection;
                                network->erasePeer(peerId);
                            }
                        }
                    }
                    else {
                        // check if the peer is in our peer list -- if he is, and he isn't in a running state, reset
                        // the login sequence
                        if (peerId > 0 && (network->m_peers.find(peerId) != network->m_peers.end())) {
                            FNEPeerConnection* connection = network->m_peers[peerId];
                            if (connection != nullptr) {
                                if (connection->connectionState() == NET_STAT_RUNNING) {
                                    LogMessage(LOG_NET, "PEER %u (%s) resetting peer connection, connectionState = %u", peerId, connection->identity().c_str(),
                                        connection->connectionState());
                                    delete connection;

                                    connection = new FNEPeerConnection(peerId, req->address, req->addrLen);
                                    connection->lastPing(now);

                                    network->erasePeerAffiliations(peerId);
                                    network->setupRepeaterLogin(peerId, streamId, connection);

                                    // check if the peer is in the peer ACL list
                                    if (network->m_peerListLookup->getACL()) {
                                        if (network->m_peerListLookup->isPeerListEmpty()) {
                                            LogWarning(LOG_NET, "Peer List ACL enabled, but we have an empty peer list? Passing all peers.");
                                        }

                                        if (!network->m_peerListLookup->isPeerAllowed(peerId) && !network->m_peerListLookup->isPeerListEmpty()) {
                                            if (network->m_peerListLookup->getMode() == lookups::PeerListLookup::BLACKLIST) {
                                                LogWarning(LOG_NET, "PEER %u RPTL, blacklisted from access", peerId);
                                            } else {
                                                LogWarning(LOG_NET, "PEER %u RPTL, failed whitelist check", peerId);
                                            }

                                            network->writePeerNAK(peerId, TAG_REPEATER_LOGIN, NET_CONN_NAK_PEER_ACL, req->address, req->addrLen);

                                            delete connection;
                                            network->erasePeer(peerId);
                                        }
                                    }
                                } else {
                                    network->writePeerNAK(peerId, TAG_REPEATER_LOGIN, NET_CONN_NAK_BAD_CONN_STATE, req->address, req->addrLen);

                                    LogWarning(LOG_NET, "PEER %u (%s) RPTL NAK, bad connection state, connectionState = %u", peerId, connection->identity().c_str(),
                                        connection->connectionState());

                                    delete connection;
                                    network->erasePeer(peerId);
                                }
                            } else {
                                network->writePeerNAK(peerId, TAG_REPEATER_LOGIN, NET_CONN_NAK_BAD_CONN_STATE, req->address, req->addrLen);

                                network->erasePeer(peerId);
                                LogWarning(LOG_NET, "PEER %u RPTL NAK, having no connection", peerId);
                            }
                        }
                    }
                }
                break;
            case NET_FUNC::RPTK:                                                                        // Repeater Authentication
                {
                    if (peerId > 0 && (network->m_peers.find(peerId) != network->m_peers.end())) {
                        FNEPeerConnection* connection = network->m_peers[peerId];
                        if (connection != nullptr) {
                            connection->lastPing(now);

                            if (connection->connectionState() == NET_STAT_WAITING_AUTHORISATION) {
                                // get the hash from the frame message
                                UInt8Array __hash = std::make_unique<uint8_t[]>(req->length - 8U);
                                uint8_t* hash = __hash.get();
                                ::memset(hash, 0x00U, req->length - 8U);
                                ::memcpy(hash, req->buffer + 8U, req->length - 8U);

                                // generate our own hash
                                uint8_t salt[4U];
                                ::memset(salt, 0x00U, 4U);
                                __SET_UINT32(connection->salt(), salt, 0U);

                                std::string passwordForPeer = network->m_password;

                                // check if the peer is in the peer ACL list
                                bool validAcl = true;
                                if (network->m_peerListLookup->getACL()) {
                                    if (!network->m_peerListLookup->isPeerAllowed(peerId) && !network->m_peerListLookup->isPeerListEmpty()) {
                                        if (network->m_peerListLookup->getMode() == lookups::PeerListLookup::BLACKLIST) {
                                            LogWarning(LOG_NET, "PEER %u RPTK, blacklisted from access", peerId);
                                        } else {
                                            LogWarning(LOG_NET, "PEER %u RPTK, failed whitelist check", peerId);
                                        }

                                        validAcl = false;
                                    } else {
                                        lookups::PeerId peerEntry = network->m_peerListLookup->find(peerId);
                                        if (peerEntry.peerDefault()) {
                                            validAcl = false; // default peer IDs are a no-no as they have no data thus fail ACL check
                                        } else {
                                            passwordForPeer = peerEntry.peerPassword();
                                            if (passwordForPeer.length() == 0) {
                                                passwordForPeer = network->m_password;
                                            }
                                        }
                                    }

                                    if (network->m_peerListLookup->isPeerListEmpty()) {
                                        LogWarning(LOG_NET, "Peer List ACL enabled, but we have an empty peer list? Passing all peers.");
                                        validAcl = true;
                                    }
                                }

                                if (validAcl) {
                                    size_t size = passwordForPeer.size();
                                    uint8_t* in = new uint8_t[size + sizeof(uint32_t)];
                                    ::memcpy(in, salt, sizeof(uint32_t));
                                    for (size_t i = 0U; i < size; i++)
                                        in[i + sizeof(uint32_t)] = passwordForPeer.at(i);

                                    uint8_t out[32U];
                                    edac::SHA256 sha256;
                                    sha256.buffer(in, (uint32_t)(size + sizeof(uint32_t)), out);

                                    delete[] in;

                                    // validate hash
                                    bool validHash = false;
                                    if (req->length - 8U == 32U) {
                                        validHash = true;
                                        for (uint8_t i = 0; i < 32U; i++) {
                                            if (hash[i] != out[i]) {
                                                validHash = false;
                                                break;
                                            }
                                        }
                                    }

                                    if (validHash) {
                                        connection->connectionState(NET_STAT_WAITING_CONFIG);
                                        network->writePeerACK(peerId, streamId);
                                        LogInfoEx(LOG_NET, "PEER %u RPTK ACK, completed the login exchange", peerId);
                                        network->m_peers[peerId] = connection;
                                    }
                                    else {
                                        LogWarning(LOG_NET, "PEER %u RPTK NAK, failed the login exchange", peerId);
                                        network->writePeerNAK(peerId, TAG_REPEATER_AUTH, NET_CONN_NAK_FNE_UNAUTHORIZED, req->address, req->addrLen);
                                        network->erasePeer(peerId);
                                    }
                                } else {
                                    network->writePeerNAK(peerId, TAG_REPEATER_AUTH, NET_CONN_NAK_PEER_ACL, req->address, req->addrLen);
                                    network->erasePeer(peerId);
                                }
                            }
                            else {
                                LogWarning(LOG_NET, "PEER %u RPTK NAK, login exchange while in an incorrect state, connectionState = %u", peerId, connection->connectionState());
                                network->writePeerNAK(peerId, TAG_REPEATER_AUTH, NET_CONN_NAK_BAD_CONN_STATE, req->address, req->addrLen);

                                delete connection;
                                network->erasePeer(peerId);
                            }
                        }
                    }
                    else {
                        network->writePeerNAK(peerId, TAG_REPEATER_AUTH, NET_CONN_NAK_BAD_CONN_STATE, req->address, req->addrLen);

                        network->erasePeer(peerId);
                        LogWarning(LOG_NET, "PEER %u RPTK NAK, having no connection", peerId);
                    }
                }
                break;
            case NET_FUNC::RPTC:                                                                        // Repeater Configuration
                {
                    if (peerId > 0 && (network->m_peers.find(peerId) != network->m_peers.end())) {
                        FNEPeerConnection* connection = network->m_peers[peerId];
                        if (connection != nullptr) {
                            connection->lastPing(now);

                            if (connection->connectionState() == NET_STAT_WAITING_CONFIG) {
                                UInt8Array __rawPayload = std::make_unique<uint8_t[]>(req->length - 8U);
                                uint8_t* rawPayload = __rawPayload.get();
                                ::memset(rawPayload, 0x00U, req->length - 8U);
                                ::memcpy(rawPayload, req->buffer + 8U, req->length - 8U);
                                std::string payload(rawPayload, rawPayload + (req->length - 8U));

                                // parse JSON body
                                json::value v;
                                std::string err = json::parse(v, payload);
                                if (!err.empty()) {
                                    LogWarning(LOG_NET, "PEER %u RPTC NAK, supplied invalid configuration data", peerId);
                                    network->writePeerNAK(peerId, TAG_REPEATER_AUTH, NET_CONN_NAK_INVALID_CONFIG_DATA, req->address, req->addrLen);
                                    network->erasePeer(peerId);
                                }
                                else  {
                                    // ensure parsed JSON is an object
                                    if (!v.is<json::object>()) {
                                        LogWarning(LOG_NET, "PEER %u RPTC NAK, supplied invalid configuration data", peerId);
                                        network->writePeerNAK(peerId, TAG_REPEATER_AUTH, NET_CONN_NAK_INVALID_CONFIG_DATA, req->address, req->addrLen);
                                        network->erasePeer(peerId);
                                    }
                                    else {
                                        connection->config(v.get<json::object>());
                                        connection->connectionState(NET_STAT_RUNNING);
                                        connection->connected(true);
                                        connection->pingsReceived(0U);
                                        connection->lastPing(now);
                                        connection->lastACLUpdate(now);
                                        network->m_peers[peerId] = connection;

                                        // attach extra notification data to the RPTC ACK to notify the peer of 
                                        // the use of the alternate diagnostic port
                                        uint8_t buffer[1U];
                                        buffer[0U] = 0x00U;
                                        if (network->m_host->m_useAlternatePortForDiagnostics) {
                                            buffer[0U] = 0x80U;
                                        }

                                        network->writePeerACK(peerId, streamId, buffer, 1U);
                                        LogInfoEx(LOG_NET, "PEER %u RPTC ACK, completed the configuration exchange", peerId);

                                        json::object peerConfig = connection->config();
                                        if (peerConfig["identity"].is<std::string>()) {
                                            std::string identity = peerConfig["identity"].get<std::string>();
                                            connection->identity(identity);
                                            LogInfoEx(LOG_NET, "PEER %u reports identity [%8s]", peerId, identity.c_str());
                                        }

                                        // is the peer reporting it is an external peer?
                                        if (peerConfig["externalPeer"].is<bool>()) {
                                            bool external = peerConfig["externalPeer"].get<bool>();
                                            connection->isExternalPeer(external);
                                            if (external)
                                                LogInfoEx(LOG_NET, "PEER %u reports external peer", peerId);

                                            // check if the peer is participating in peer link
                                            lookups::PeerId peerEntry = network->m_peerListLookup->find(req->peerId);
                                            if (!peerEntry.peerDefault()) {
                                                if (peerEntry.peerLink()) {
                                                    if (network->m_host->m_useAlternatePortForDiagnostics) {
                                                        connection->isPeerLink(true);
                                                        if (external)
                                                            LogInfoEx(LOG_NET, "PEER %u configured for Peer-Link", peerId);
                                                    } else {
                                                        LogError(LOG_NET, "PEER %u, Peer-Link operations *require* the alternate diagnostics port option to be enabled.", peerId);
                                                        LogError(LOG_NET, "PEER %u, will not receive Peer-Link ACL updates.", peerId);
                                                    }
                                                }
                                            }
                                        }

                                        // is the peer reporting it is a conventional peer?
                                        if (peerConfig["conventionalPeer"].is<bool>()) {
                                            if (network->m_allowConvSiteAffOverride) {
                                                bool convPeer = peerConfig["conventionalPeer"].get<bool>();
                                                connection->isConventionalPeer(convPeer);
                                                if (convPeer)
                                                    LogInfoEx(LOG_NET, "PEER %u reports conventional peer", peerId);
                                            }
                                        }

                                        // is the peer reporting it is a SysView peer?
                                        if (peerConfig["sysView"].is<bool>()) {
                                            bool sysView = peerConfig["sysView"].get<bool>();
                                            connection->isSysView(sysView);
                                            if (sysView)
                                                LogInfoEx(LOG_NET, "PEER %u reports SysView peer", peerId);
                                        }

                                        if (peerConfig["software"].is<std::string>()) {
                                            std::string software = peerConfig["software"].get<std::string>();
                                            LogInfoEx(LOG_NET, "PEER %u reports software %s", peerId, software.c_str());
                                        }

                                        // setup the affiliations list for this peer
                                        std::stringstream peerName;
                                        peerName << "PEER " << peerId;
                                        network->createPeerAffiliations(peerId, peerName.str());

                                        // spin up a thread and send ACL list over to peer
                                        network->peerACLUpdate(peerId);
                                    }
                                }
                            }
                            else {
                                LogWarning(LOG_NET, "PEER %u (%s) RPTC NAK, login exchange while in an incorrect state, connectionState = %u", peerId, connection->identity().c_str(),
                                    connection->connectionState());
                                network->writePeerNAK(peerId, TAG_REPEATER_CONFIG, NET_CONN_NAK_BAD_CONN_STATE, req->address, req->addrLen);
                                network->erasePeer(peerId);
                            }
                        }
                    }
                    else {
                        network->writePeerNAK(peerId, TAG_REPEATER_CONFIG, NET_CONN_NAK_BAD_CONN_STATE, req->address, req->addrLen);
                        LogWarning(LOG_NET, "PEER %u RPTC NAK, having no connection", peerId);
                    }
                }
                break;

            case NET_FUNC::RPT_CLOSING:                                                                 // Repeater Closing (Disconnect)
                {
                    if (peerId > 0 && (network->m_peers.find(peerId) != network->m_peers.end())) {
                        FNEPeerConnection* connection = network->m_peers[peerId];
                        if (connection != nullptr) {
                            std::string ip = udp::Socket::address(req->address);

                            // validate peer (simple validation really)
                            if (connection->connected() && connection->address() == ip) {
                                LogInfoEx(LOG_NET, "PEER %u (%s) is closing down", peerId, connection->identity().c_str());
                                if (network->erasePeer(peerId)) {
                                    network->erasePeerAffiliations(peerId);
                                    delete connection;
                                }
                            }
                        }
                    }
                }
                break;
            case NET_FUNC::PING:                                                                        // Repeater Ping
                {
                    if (peerId > 0 && (network->m_peers.find(peerId) != network->m_peers.end())) {
                        FNEPeerConnection* connection = network->m_peers[peerId];
                        if (connection != nullptr) {
                            std::string ip = udp::Socket::address(req->address);

                            // validate peer (simple validation really)
                            if (connection->connected() && connection->address() == ip) {
                                uint32_t pingsRx = connection->pingsReceived();
                                uint64_t lastPing = connection->lastPing();
                                pingsRx++;

                                connection->pingsReceived(pingsRx);
                                connection->lastPing(now);

                                // does this peer need an ACL update?
                                uint64_t dt = connection->lastACLUpdate() + (network->m_updateLookupTime * 1000);
                                if (dt < now) {
                                    LogInfoEx(LOG_NET, "PEER %u (%s) updating ACL list, dt = %u, now = %u", peerId, connection->identity().c_str(),
                                        dt, now);
                                    dt = connection->lastACLUpdate() + ((network->m_updateLookupTime * 1000) * 2);
                                    if (connection->streamCount() <= 1 || (dt < now)) {
                                        network->peerACLUpdate(peerId);
                                        connection->lastACLUpdate(now);
                                    }
                                }

                                uint8_t payload[8U];
                                ::memset(payload, 0x00U, 8U);

                                // split ulong64_t (8 byte) value into bytes
                                payload[0U] = (uint8_t)((now >> 56) & 0xFFU);
                                payload[1U] = (uint8_t)((now >> 48) & 0xFFU);
                                payload[2U] = (uint8_t)((now >> 40) & 0xFFU);
                                payload[3U] = (uint8_t)((now >> 32) & 0xFFU);
                                payload[4U] = (uint8_t)((now >> 24) & 0xFFU);
                                payload[5U] = (uint8_t)((now >> 16) & 0xFFU);
                                payload[6U] = (uint8_t)((now >> 8) & 0xFFU);
                                payload[7U] = (uint8_t)((now >> 0) & 0xFFU);

                                network->m_peers[peerId] = connection;
                                network->writePeerCommand(peerId, { NET_FUNC::PONG, NET_SUBFUNC::NOP }, payload, 8U, streamId, false);

                                if (network->m_reportPeerPing) {
                                    LogInfoEx(LOG_NET, "PEER %u (%s) ping, pingsReceived = %u, lastPing = %u, now = %u", peerId, connection->identity().c_str(),
                                        connection->pingsReceived(), lastPing, now);
                                }
                            }
                            else {
                                network->writePeerNAK(peerId, streamId, TAG_REPEATER_PING);
                            }
                        }
                    }
                }
                break;

            case NET_FUNC::GRANT_REQ:                                                                   // Repeater Grant Request
                {
                    if (peerId > 0 && (network->m_peers.find(peerId) != network->m_peers.end())) {
                        FNEPeerConnection* connection = network->m_peers[peerId];
                        if (connection != nullptr) {
                            std::string ip = udp::Socket::address(req->address);

                            // validate peer (simple validation really)
                            if (connection->connected() && connection->address() == ip) {
                                uint32_t srcId = __GET_UINT16(req->buffer, 11U);                // Source Address
                                uint32_t dstId = __GET_UINT16(req->buffer, 15U);                // Destination Address

                                uint8_t slot = req->buffer[19U];

                                bool unitToUnit = (req->buffer[19U] & 0x80U) == 0x80U;

                                DVM_STATE state = (DVM_STATE)req->buffer[20U];                  // DVM Mode State
                                switch (state) {
                                case STATE_DMR:
                                    if (network->m_dmrEnabled) {
                                        if (network->m_tagDMR != nullptr) {
                                            network->m_tagDMR->processGrantReq(srcId, dstId, slot, unitToUnit, peerId, req->rtpHeader.getSequence(), streamId);
                                        } else {
                                            network->writePeerNAK(peerId, streamId, TAG_DMR_DATA, NET_CONN_NAK_MODE_NOT_ENABLED);
                                        }
                                    }
                                    break;
                                case STATE_P25:
                                    if (network->m_p25Enabled) {
                                        if (network->m_tagP25 != nullptr) {
                                            network->m_tagP25->processGrantReq(srcId, dstId, unitToUnit, peerId, req->rtpHeader.getSequence(), streamId);
                                        } else {
                                            network->writePeerNAK(peerId, streamId, TAG_P25_DATA, NET_CONN_NAK_MODE_NOT_ENABLED);
                                        }
                                    }
                                    break;
                                case STATE_NXDN:
                                    if (network->m_nxdnEnabled) {
                                        if (network->m_tagNXDN != nullptr) {
                                            network->m_tagNXDN->processGrantReq(srcId, dstId, unitToUnit, peerId, req->rtpHeader.getSequence(), streamId);
                                        } else {
                                            network->writePeerNAK(peerId, streamId, TAG_NXDN_DATA, NET_CONN_NAK_MODE_NOT_ENABLED);
                                        }
                                    }
                                    break;
                                default:
                                    network->writePeerNAK(peerId, streamId, TAG_REPEATER_GRANT, NET_CONN_NAK_ILLEGAL_PACKET);
                                    Utils::dump("unknown state for grant request from the peer", req->buffer, req->length);
                                    break;
                                }
                            }
                            else {
                                network->writePeerNAK(peerId, streamId, TAG_REPEATER_GRANT, NET_CONN_NAK_FNE_UNAUTHORIZED);
                            }
                        }
                    }
                }
                break;
            case NET_FUNC::INCALL_CTRL:
                {
                    // FNEs are god-like entities, and we don't recognize the authority of foreign FNEs telling us what
                    // to do...
                }
                break;

            case NET_FUNC::TRANSFER:
                {
                    // are activity/diagnostic transfers occurring from the alternate port?
                    if (network->m_host->m_useAlternatePortForDiagnostics) {
                        break; // for performance and other reasons -- simply ignore the entire NET_FUNC::TRANSFER at this point
                               // since they should be coming from the alternate port anyway
                    }

                    if (req->fneHeader.getSubFunction() == NET_SUBFUNC::TRANSFER_SUBFUNC_ACTIVITY) {    // Peer Activity Log Transfer
                        if (network->m_allowActivityTransfer) {
                            if (peerId > 0 && (network->m_peers.find(peerId) != network->m_peers.end())) {
                                FNEPeerConnection* connection = network->m_peers[peerId];
                                if (connection != nullptr) {
                                    std::string ip = udp::Socket::address(req->address);

                                    // validate peer (simple validation really)
                                    if (connection->connected() && connection->address() == ip) {
                                        UInt8Array __rawPayload = std::make_unique<uint8_t[]>(req->length - 11U);
                                        uint8_t* rawPayload = __rawPayload.get();
                                        ::memset(rawPayload, 0x00U, req->length - 11U);
                                        ::memcpy(rawPayload, req->buffer + 11U, req->length - 11U);
                                        std::string payload(rawPayload, rawPayload + (req->length - 11U));

                                        ::ActivityLog("%.9u (%8s) %s", peerId, connection->identity().c_str(), payload.c_str());

                                        // report activity log to InfluxDB
                                        if (network->m_enableInfluxDB) {
                                            influxdb::QueryBuilder()
                                                .meas("activity")
                                                    .tag("peerId", std::to_string(peerId))
                                                        .field("identity", connection->identity())
                                                        .field("msg", payload)
                                                    .timestamp(std::chrono::duration_cast<std::chrono::nanoseconds>(std::chrono::system_clock::now().time_since_epoch()).count())
                                                .request(network->m_influxServer);
                                        }
                                    }
                                    else {
                                        network->writePeerNAK(peerId, streamId, TAG_TRANSFER_ACT_LOG, NET_CONN_NAK_FNE_UNAUTHORIZED);
                                    }
                                }
                            }
                        }
                    }
                    else if (req->fneHeader.getSubFunction() == NET_SUBFUNC::TRANSFER_SUBFUNC_DIAG) {   // Peer Diagnostic Log Transfer
                        if (network->m_allowDiagnosticTransfer) {
                            if (peerId > 0 && (network->m_peers.find(peerId) != network->m_peers.end())) {
                                FNEPeerConnection* connection = network->m_peers[peerId];
                                if (connection != nullptr) {
                                    std::string ip = udp::Socket::address(req->address);

                                    // validate peer (simple validation really)
                                    if (connection->connected() && connection->address() == ip) {
                                        UInt8Array __rawPayload = std::make_unique<uint8_t[]>(req->length - 11U);
                                        uint8_t* rawPayload = __rawPayload.get();
                                        ::memset(rawPayload, 0x00U, req->length - 11U);
                                        ::memcpy(rawPayload, req->buffer + 11U, req->length - 11U);
                                        std::string payload(rawPayload, rawPayload + (req->length - 11U));

                                        bool currState = g_disableTimeDisplay;
                                        g_disableTimeDisplay = true;
                                        ::Log(9999U, nullptr, "%.9u (%8s) %s", peerId, connection->identity().c_str(), payload.c_str());
                                        g_disableTimeDisplay = currState;

                                        // report diagnostic log to InfluxDB
                                        if (network->m_enableInfluxDB) {
                                            influxdb::QueryBuilder()
                                                .meas("diag")
                                                    .tag("peerId", std::to_string(peerId))
                                                        .field("identity", connection->identity())
                                                        .field("msg", payload)
                                                    .timestamp(std::chrono::duration_cast<std::chrono::nanoseconds>(std::chrono::system_clock::now().time_since_epoch()).count())
                                                .request(network->m_influxServer);
                                        }
                                    }
                                    else {
                                        network->writePeerNAK(peerId, streamId, TAG_TRANSFER_DIAG_LOG, NET_CONN_NAK_FNE_UNAUTHORIZED);
                                    }
                                }
                            }
                        }
                    }
                    else if (req->fneHeader.getSubFunction() == NET_SUBFUNC::TRANSFER_SUBFUNC_STATUS) { // Peer Status Transfer
                        // main traffic port status transfers aren't supported for performance reasons
                    }
                    else {
                        network->writePeerNAK(peerId, streamId, TAG_TRANSFER, NET_CONN_NAK_ILLEGAL_PACKET);
                        Utils::dump("unknown transfer opcode from the peer", req->buffer, req->length);
                    }
                }
                break;

            case NET_FUNC::ANNOUNCE:
                {
                    if (req->fneHeader.getSubFunction() == NET_SUBFUNC::ANNC_SUBFUNC_GRP_AFFIL) {       // Announce Group Affiliation
                        if (peerId > 0 && (network->m_peers.find(peerId) != network->m_peers.end())) {
                            FNEPeerConnection* connection = network->m_peers[peerId];
                            if (connection != nullptr) {
                                std::string ip = udp::Socket::address(req->address);
                                lookups::AffiliationLookup* aff = network->m_peerAffiliations[peerId];
                                if (aff == nullptr) {
                                    LogError(LOG_NET, "PEER %u (%s) has uninitialized affiliations lookup?", peerId, connection->identity().c_str());
                                    network->writePeerNAK(peerId, streamId, TAG_ANNOUNCE, NET_CONN_NAK_INVALID);
                                }

                                // validate peer (simple validation really)
                                if (connection->connected() && connection->address() == ip && aff != nullptr) {
                                    uint32_t srcId = __GET_UINT16(req->buffer, 0U);             // Source Address
                                    uint32_t dstId = __GET_UINT16(req->buffer, 3U);             // Destination Address
                                    aff->groupUnaff(srcId);
                                    aff->groupAff(srcId, dstId);

                                    // attempt to repeat traffic to Peer-Link masters
                                    if (network->m_host->m_peerNetworks.size() > 0) {
                                        for (auto peer : network->m_host->m_peerNetworks) {
                                            if (peer.second != nullptr) {
                                                if (peer.second->isEnabled() && peer.second->isPeerLink()) {
                                                    peer.second->writeMaster({ NET_FUNC::ANNOUNCE, NET_SUBFUNC::ANNC_SUBFUNC_GRP_AFFIL }, 
                                                        req->buffer, req->length, req->rtpHeader.getSequence(), streamId, false, false);
                                                }
                                            }
                                        }
                                    }
                                }
                                else {
                                    network->writePeerNAK(peerId, streamId, TAG_ANNOUNCE, NET_CONN_NAK_FNE_UNAUTHORIZED);
                                }
                            }
                        }
                    }
                    else if (req->fneHeader.getSubFunction() == NET_SUBFUNC::ANNC_SUBFUNC_UNIT_REG) {   // Announce Unit Registration
                        if (peerId > 0 && (network->m_peers.find(peerId) != network->m_peers.end())) {
                            FNEPeerConnection* connection = network->m_peers[peerId];
                            if (connection != nullptr) {
                                std::string ip = udp::Socket::address(req->address);
                                lookups::AffiliationLookup* aff = network->m_peerAffiliations[peerId];
                                if (aff == nullptr) {
                                    LogError(LOG_NET, "PEER %u (%s) has uninitialized affiliations lookup?", peerId, connection->identity().c_str());
                                    network->writePeerNAK(peerId, streamId, TAG_ANNOUNCE, NET_CONN_NAK_INVALID);
                                }

                                // validate peer (simple validation really)
                                if (connection->connected() && connection->address() == ip && aff != nullptr) {
                                    uint32_t srcId = __GET_UINT16(req->buffer, 0U);             // Source Address
                                    aff->unitReg(srcId);

                                    // attempt to repeat traffic to Peer-Link masters
                                    if (network->m_host->m_peerNetworks.size() > 0) {
                                        for (auto peer : network->m_host->m_peerNetworks) {
                                            if (peer.second != nullptr) {
                                                if (peer.second->isEnabled() && peer.second->isPeerLink()) {
                                                    peer.second->writeMaster({ NET_FUNC::ANNOUNCE, NET_SUBFUNC::ANNC_SUBFUNC_UNIT_REG }, 
                                                        req->buffer, req->length, req->rtpHeader.getSequence(), streamId, false, false);
                                                }
                                            }
                                        }
                                    }
                                }
                                else {
                                    network->writePeerNAK(peerId, streamId, TAG_ANNOUNCE, NET_CONN_NAK_FNE_UNAUTHORIZED);
                                }
                            }
                        }
                    }
                    else if (req->fneHeader.getSubFunction() == NET_SUBFUNC::ANNC_SUBFUNC_UNIT_DEREG) { // Announce Unit Deregistration
                        if (peerId > 0 && (network->m_peers.find(peerId) != network->m_peers.end())) {
                            FNEPeerConnection* connection = network->m_peers[peerId];
                            if (connection != nullptr) {
                                std::string ip = udp::Socket::address(req->address);
                                lookups::AffiliationLookup* aff = network->m_peerAffiliations[peerId];
                                if (aff == nullptr) {
                                    LogError(LOG_NET, "PEER %u (%s) has uninitialized affiliations lookup?", peerId, connection->identity().c_str());
                                    network->writePeerNAK(peerId, streamId, TAG_ANNOUNCE, NET_CONN_NAK_INVALID);
                                }

                                // validate peer (simple validation really)
                                if (connection->connected() && connection->address() == ip && aff != nullptr) {
                                    uint32_t srcId = __GET_UINT16(req->buffer, 0U);             // Source Address
                                    aff->unitDereg(srcId);

                                    // attempt to repeat traffic to Peer-Link masters
                                    if (network->m_host->m_peerNetworks.size() > 0) {
                                        for (auto peer : network->m_host->m_peerNetworks) {
                                            if (peer.second != nullptr) {
                                                if (peer.second->isEnabled() && peer.second->isPeerLink()) {
                                                    peer.second->writeMaster({ NET_FUNC::ANNOUNCE, NET_SUBFUNC::ANNC_SUBFUNC_UNIT_DEREG }, 
                                                        req->buffer, req->length, req->rtpHeader.getSequence(), streamId, false, false);
                                                }
                                            }
                                        }
                                    }
                                }
                                else {
                                    network->writePeerNAK(peerId, streamId, TAG_ANNOUNCE, NET_CONN_NAK_FNE_UNAUTHORIZED);
                                }
                            }
                        }
                    }
                    else if (req->fneHeader.getSubFunction() == NET_SUBFUNC::ANNC_SUBFUNC_GRP_UNAFFIL) {    // Announce Group Affiliation Removal
                        if (peerId > 0 && (network->m_peers.find(peerId) != network->m_peers.end())) {
                            FNEPeerConnection* connection = network->m_peers[peerId];
                            if (connection != nullptr) {
                                std::string ip = udp::Socket::address(req->address);
                                lookups::AffiliationLookup* aff = network->m_peerAffiliations[peerId];
                                if (aff == nullptr) {
                                    LogError(LOG_NET, "PEER %u (%s) has uninitialized affiliations lookup?", peerId, connection->identity().c_str());
                                    network->writePeerNAK(peerId, streamId, TAG_ANNOUNCE, NET_CONN_NAK_INVALID);
                                }

                                // validate peer (simple validation really)
                                if (connection->connected() && connection->address() == ip && aff != nullptr) {
                                    uint32_t srcId = __GET_UINT16(req->buffer, 0U);             // Source Address
                                    aff->groupUnaff(srcId);

                                    // attempt to repeat traffic to Peer-Link masters
                                    if (network->m_host->m_peerNetworks.size() > 0) {
                                        for (auto peer : network->m_host->m_peerNetworks) {
                                            if (peer.second != nullptr) {
                                                if (peer.second->isEnabled() && peer.second->isPeerLink()) {
                                                    peer.second->writeMaster({ NET_FUNC::ANNOUNCE, NET_SUBFUNC::ANNC_SUBFUNC_GRP_UNAFFIL }, 
                                                        req->buffer, req->length, req->rtpHeader.getSequence(), streamId, false, false);
                                                }
                                            }
                                        }
                                    }
                                }
                                else {
                                    network->writePeerNAK(peerId, streamId, TAG_ANNOUNCE, NET_CONN_NAK_FNE_UNAUTHORIZED);
                                }
                            }
                        }
                    }
                    else if (req->fneHeader.getSubFunction() == NET_SUBFUNC::ANNC_SUBFUNC_AFFILS) {     // Announce Update All Affiliations
                        if (peerId > 0 && (network->m_peers.find(peerId) != network->m_peers.end())) {
                            FNEPeerConnection* connection = network->m_peers[peerId];
                            if (connection != nullptr) {
                                std::string ip = udp::Socket::address(req->address);

                                // validate peer (simple validation really)
                                if (connection->connected() && connection->address() == ip) {
                                    lookups::AffiliationLookup* aff = network->m_peerAffiliations[peerId];
                                    if (aff == nullptr) {
                                        LogError(LOG_NET, "PEER %u (%s) has uninitialized affiliations lookup?", peerId, connection->identity().c_str());
                                        network->writePeerNAK(peerId, streamId, TAG_ANNOUNCE, NET_CONN_NAK_INVALID);
                                    }

                                    if (aff != nullptr) {
                                        aff->clearGroupAff(0U, true);

                                        // update TGID lists
                                        uint32_t len = __GET_UINT32(req->buffer, 0U);
                                        uint32_t offs = 4U;
                                        for (uint32_t i = 0; i < len; i++) {
                                            uint32_t srcId = __GET_UINT16(req->buffer, offs);
                                            uint32_t dstId = __GET_UINT16(req->buffer, offs + 4U);

                                            aff->groupAff(srcId, dstId);
                                            offs += 8U;
                                        }
                                        LogMessage(LOG_NET, "PEER %u (%s) announced %u affiliations", peerId, connection->identity().c_str(), len);

                                        // attempt to repeat traffic to Peer-Link masters
                                        if (network->m_host->m_peerNetworks.size() > 0) {
                                            for (auto peer : network->m_host->m_peerNetworks) {
                                                if (peer.second != nullptr) {
                                                    if (peer.second->isEnabled() && peer.second->isPeerLink()) {
                                                        peer.second->writeMaster({ NET_FUNC::ANNOUNCE, NET_SUBFUNC::ANNC_SUBFUNC_AFFILS }, 
                                                            req->buffer, req->length, req->rtpHeader.getSequence(), streamId, false, false);
                                                    }
                                                }
                                            }
                                        }
                                    }
                                }
                                else {
                                    network->writePeerNAK(peerId, streamId, TAG_ANNOUNCE, NET_CONN_NAK_FNE_UNAUTHORIZED);
                                }
                            }
                        }
                    }
                    else if (req->fneHeader.getSubFunction() == NET_SUBFUNC::ANNC_SUBFUNC_SITE_VC) {    // Announce Site VCs
                        if (peerId > 0 && (network->m_peers.find(peerId) != network->m_peers.end())) {
                            FNEPeerConnection* connection = network->m_peers[peerId];
                            if (connection != nullptr) {
                                std::string ip = udp::Socket::address(req->address);

                                // validate peer (simple validation really)
                                if (connection->connected() && connection->address() == ip) {
                                    std::vector<uint32_t> vcPeers;

                                    // update peer association
                                    uint32_t len = __GET_UINT32(req->buffer, 0U);
                                    uint32_t offs = 4U;
                                    for (uint32_t i = 0; i < len; i++) {
                                        uint32_t vcPeerId = __GET_UINT32(req->buffer, offs);
                                        if (vcPeerId > 0 && (network->m_peers.find(vcPeerId) != network->m_peers.end())) {
                                            FNEPeerConnection* vcConnection = network->m_peers[vcPeerId];
                                            if (vcConnection != nullptr) {
                                                vcConnection->ccPeerId(peerId);
                                                vcPeers.push_back(vcPeerId);
                                            }
                                        }
                                        offs += 4U;
                                    }
                                    LogMessage(LOG_NET, "PEER %u (%s) announced %u VCs", peerId, connection->identity().c_str(), len);
                                    network->m_ccPeerMap[peerId] = vcPeers;

                                    // attempt to repeat traffic to Peer-Link masters
                                    if (network->m_host->m_peerNetworks.size() > 0) {
                                        for (auto peer : network->m_host->m_peerNetworks) {
                                            if (peer.second != nullptr) {
                                                if (peer.second->isEnabled() && peer.second->isPeerLink()) {
                                                    peer.second->writeMaster({ NET_FUNC::ANNOUNCE, NET_SUBFUNC::ANNC_SUBFUNC_SITE_VC }, 
                                                        req->buffer, req->length, req->rtpHeader.getSequence(), streamId, false, false);
                                                }
                                            }
                                        }
                                    }
                                }
                                else {
                                    network->writePeerNAK(peerId, streamId, TAG_ANNOUNCE, NET_CONN_NAK_FNE_UNAUTHORIZED);
                                }
                            }
                        }
                    }
                    else {
                        network->writePeerNAK(peerId, streamId, TAG_ANNOUNCE, NET_CONN_NAK_ILLEGAL_PACKET);
                        Utils::dump("unknown announcement opcode from the peer", req->buffer, req->length);
                    }
                }
                break;

            default:
                Utils::dump("unknown opcode from the peer", req->buffer, req->length);
                break;
            }
        }

        if (req->buffer != nullptr)
            delete[] req->buffer;
        delete req;
    }

    return nullptr;
}

/* Checks if the passed peer ID is blocked from unit-to-unit traffic. */

bool FNENetwork::checkU2UDroppedPeer(uint32_t peerId)
{
    if (m_dropU2UPeerTable.empty())
        return false;

    if (std::find(m_dropU2UPeerTable.begin(), m_dropU2UPeerTable.end(), peerId) != m_dropU2UPeerTable.end()) {
        return true;
    }

    return false;
}

/* Erases a stream ID from the given peer ID connection. */

void FNENetwork::eraseStreamPktSeq(uint32_t peerId, uint32_t streamId)
{
    if (peerId > 0 && (m_peers.find(peerId) != m_peers.end())) {
        FNEPeerConnection* connection = m_peers[peerId];
        if (connection != nullptr) {
            std::lock_guard<std::mutex> lock(m_peerMutex);
            connection->eraseStreamPktSeq(streamId);
        }
    }
}

/* Helper to create a peer on the peers affiliations list. */

void FNENetwork::createPeerAffiliations(uint32_t peerId, std::string peerName)
{
    erasePeerAffiliations(peerId);

    std::lock_guard<std::mutex> lock(m_peerMutex);
    lookups::ChannelLookup* chLookup = new lookups::ChannelLookup();
    m_peerAffiliations[peerId] = new lookups::AffiliationLookup(peerName, chLookup, m_verbose);
    m_peerAffiliations[peerId]->setDisableUnitRegTimeout(true); // FNE doesn't allow unit registration timeouts (notification must come from the peers)
}

/* Helper to erase the peer from the peers affiliations list. */

bool FNENetwork::erasePeerAffiliations(uint32_t peerId)
{
    std::lock_guard<std::mutex> lock(m_peerMutex);
    auto it = std::find_if(m_peerAffiliations.begin(), m_peerAffiliations.end(), [&](PeerAffiliationMapPair x) { return x.first == peerId; });
    if (it != m_peerAffiliations.end()) {
        lookups::AffiliationLookup* aff = m_peerAffiliations[peerId];
        if (aff != nullptr) {
            lookups::ChannelLookup* rfCh = aff->rfCh();
            if (rfCh != nullptr)
                delete rfCh;
            delete aff;
        }
        m_peerAffiliations.erase(peerId);

        return true;
    }

    return false;
}

/* Helper to erase the peer from the peers list. */

bool FNENetwork::erasePeer(uint32_t peerId)
{
    std::lock_guard<std::mutex> lock(m_peerMutex);
    {
        auto it = std::find_if(m_peers.begin(), m_peers.end(), [&](PeerMapPair x) { return x.first == peerId; });
        if (it != m_peers.end()) {
            m_peers.erase(peerId);
        }
    }

    // erase any CC maps for this peer
    {
        auto it = std::find_if(m_ccPeerMap.begin(), m_ccPeerMap.end(), [&](auto x) { return x.first == peerId; });
        if (it != m_ccPeerMap.end()) {
            m_ccPeerMap.erase(peerId);
        }
    }

    // erase any Peer-Link entries for this peer
    {
        auto it = std::find_if(m_peerLinkPeers.begin(), m_peerLinkPeers.end(), [&](auto x) { return x.first == peerId; });
        if (it != m_peerLinkPeers.end()) {
            m_peerLinkPeers.erase(peerId);
        }
    }

    return true;
}


/* Helper to create a JSON representation of a FNE peer connection. */

json::object FNENetwork::fneConnObject(uint32_t peerId, FNEPeerConnection *conn)
{
    json::object peerObj = json::object();
    peerObj["peerId"].set<uint32_t>(peerId);

    std::string address = conn->address();
    peerObj["address"].set<std::string>(address);
    uint16_t port = conn->port();
    peerObj["port"].set<uint16_t>(port);
    bool connected = conn->connected();
    peerObj["connected"].set<bool>(connected);
    uint32_t connectionState = (uint32_t)conn->connectionState();
    peerObj["connectionState"].set<uint32_t>(connectionState);
    uint32_t pingsReceived = conn->pingsReceived();
    peerObj["pingsReceived"].set<uint32_t>(pingsReceived);
    uint64_t lastPing = conn->lastPing();
    peerObj["lastPing"].set<uint64_t>(lastPing);
    uint32_t ccPeerId = conn->ccPeerId();
    peerObj["controlChannel"].set<uint32_t>(ccPeerId);

    json::object peerConfig = conn->config();
    if (peerConfig["rcon"].is<json::object>())
        peerConfig.erase("rcon");
    peerObj["config"].set<json::object>(peerConfig);

    json::array voiceChannels = json::array();
    auto it = std::find_if(m_ccPeerMap.begin(), m_ccPeerMap.end(), [&](auto x) { return x.first == peerId; });
    if (it != m_ccPeerMap.end()) {
        std::vector<uint32_t> vcPeers = m_ccPeerMap[peerId];
        for (uint32_t vcEntry : vcPeers) {
            voiceChannels.push_back(json::value((double)vcEntry));
        }
    }
    peerObj["voiceChannels"].set<json::array>(voiceChannels);

    return peerObj;
}

/* Helper to reset a peer connection. */

bool FNENetwork::resetPeer(uint32_t peerId)
{
    if (peerId > 0 && (m_peers.find(peerId) != m_peers.end())) {
        FNEPeerConnection* connection = m_peers[peerId];
        if (connection != nullptr) {
            sockaddr_storage addr = connection->socketStorage();
            uint32_t addrLen = connection->sockStorageLen();

            LogInfoEx(LOG_NET, "PEER %u (%s) resetting peer connection", peerId, connection->identity().c_str());

            writePeerNAK(peerId, TAG_REPEATER_LOGIN, NET_CONN_NAK_PEER_RESET, addr, addrLen);

            delete connection;
            erasePeer(peerId);

            return true;
        }
    }

    LogWarning(LOG_NET, "PEER %u reset failed; peer not found.", peerId);
    return false;
}

/* Helper to resolve the peer ID to its identity string. */

std::string FNENetwork::resolvePeerIdentity(uint32_t peerId)
{
    std::lock_guard<std::mutex> lock(m_peerMutex);
    auto it = std::find_if(m_peers.begin(), m_peers.end(), [&](PeerMapPair x) { return x.first == peerId; });
    if (it != m_peers.end()) {
        if (it->second != nullptr) {
            FNEPeerConnection* peer = it->second;
            return peer->identity();
        }
    }

    return std::string();
}

/* Helper to complete setting up a repeater login request. */

void FNENetwork::setupRepeaterLogin(uint32_t peerId, uint32_t streamId, FNEPeerConnection* connection)
{
    std::uniform_int_distribution<uint32_t> dist(DVM_RAND_MIN, DVM_RAND_MAX);
    connection->salt(dist(m_random));

    LogInfoEx(LOG_NET, "PEER %u started login from, %s:%u", peerId, connection->address().c_str(), connection->port());

    connection->connectionState(NET_STAT_WAITING_AUTHORISATION);
    m_peers[peerId] = connection;

    // transmit salt to peer
    uint8_t salt[4U];
    ::memset(salt, 0x00U, 4U);
    __SET_UINT32(connection->salt(), salt, 0U);

    writePeerACK(peerId, streamId, salt, 4U);
    LogInfoEx(LOG_NET, "PEER %u RPTL ACK, challenge response sent for login", peerId);
}

/* Helper to send the ACL lists to the specified peer in a separate thread. */

void FNENetwork::peerACLUpdate(uint32_t peerId)
{
    ACLUpdateRequest* req = new ACLUpdateRequest();
    req->peerId = peerId;

    std::stringstream peerName;
    peerName << peerId << ":acl-update";

    if (!Thread::runAsThread(this, threadedACLUpdate, req)) {
        delete req;
        return;
    }

    // pthread magic to rename the thread properly
#ifdef _GNU_SOURCE
    ::pthread_setname_np(req->thread, peerName.str().c_str());
#endif // _GNU_SOURCE
}

/* Helper to send the ACL lists to the specified peer in a separate thread. */

void* FNENetwork::threadedACLUpdate(void* arg)
{
    ACLUpdateRequest* req = (ACLUpdateRequest*)arg;
    if (req != nullptr) {
#if defined(_WIN32)
        ::CloseHandle(req->thread);
#else
        ::pthread_detach(req->thread);
#endif // defined(_WIN32)

        FNENetwork* network = static_cast<FNENetwork*>(req->obj);
        if (network == nullptr) {
            delete req;
            return nullptr;
        }

        std::string peerIdentity = network->resolvePeerIdentity(req->peerId);

        FNEPeerConnection* connection = network->m_peers[req->peerId];
        if (connection != nullptr) {
            uint32_t aclStreamId = network->createStreamId();

            // if the connection is an external peer, and peer is participating in peer link,
            // send the peer proper configuration data
            if (connection->isExternalPeer() && connection->isPeerLink()) {
                LogInfoEx(LOG_NET, "PEER %u (%s) sending Peer-Link ACL list updates", req->peerId, peerIdentity.c_str());

                network->writeWhitelistRIDs(req->peerId, aclStreamId, true);
                network->writeTGIDs(req->peerId, aclStreamId, true);
                network->writePeerList(req->peerId, aclStreamId);
            }
            else {
                LogInfoEx(LOG_NET, "PEER %u (%s) sending ACL list updates", req->peerId, peerIdentity.c_str());

                network->writeWhitelistRIDs(req->peerId, aclStreamId, false);
                network->writeBlacklistRIDs(req->peerId, aclStreamId);
                network->writeTGIDs(req->peerId, aclStreamId, false);
                network->writeDeactiveTGIDs(req->peerId, aclStreamId);
            }
        }

        delete req;
    }

    return nullptr;
}

/* Helper to send the list of whitelisted RIDs to the specified peer. */

void FNENetwork::writeWhitelistRIDs(uint32_t peerId, uint32_t streamId, bool isExternalPeer)
{
    uint64_t now = std::chrono::duration_cast<std::chrono::milliseconds>(std::chrono::system_clock::now().time_since_epoch()).count();

    // sending PEER_LINK style RID list to external peers
    if (isExternalPeer) {
        FNEPeerConnection* connection = m_peers[peerId];
        if (connection != nullptr) {
            std::string filename = m_ridLookup->filename();
            if (filename.empty()) {
                return;
            }

            // read entire file into string buffer
            std::stringstream b;
            std::ifstream stream(filename);
            if (stream.is_open()) {
                while (stream.peek() != EOF) {
                    b << (char)stream.get();
                }

                stream.close();
            }

            // convert to a byte array
            uint32_t len = b.str().size();
            UInt8Array __buffer = std::make_unique<uint8_t[]>(len);
            uint8_t* buffer = __buffer.get();
            ::memset(buffer, 0x00U, len);
            ::memcpy(buffer, b.str().data(), len);

            // compression structures
            z_stream strm;
            strm.zalloc = Z_NULL;
            strm.zfree = Z_NULL;
            strm.opaque = Z_NULL;

            // initialize compression
            if (deflateInit(&strm, Z_DEFAULT_COMPRESSION) != Z_OK) {
                LogError(LOG_NET, "PEER %u (%s) error initializing ZLIB", peerId, connection->identity().c_str());
                return;
            }

            // set input data
            strm.avail_in = len;
            strm.next_in = buffer;

            // compress data
            std::vector<uint8_t> compressedData;
            int ret;
            do {
                // resize the output buffer as needed
                compressedData.resize(compressedData.size() + 16384);
                strm.avail_out = 16384;
                strm.next_out = compressedData.data() + compressedData.size() - 16384;

                ret = deflate(&strm, Z_FINISH);
                if (ret == Z_STREAM_ERROR) {
                    LogError(LOG_NET, "PEER %u (%s) error compressing TGID list", peerId, connection->identity().c_str());
                    deflateEnd(&strm);
                    return;
                }
            } while (ret != Z_STREAM_END);

            // resize the output buffer to the actual compressed data size
            compressedData.resize(strm.total_out);

            // cleanup
            deflateEnd(&strm);

            uint32_t compressedLen = strm.total_out;
            uint8_t* compressed = compressedData.data();

            // Utils::dump(1U, "Compressed Payload", compressed, compressedLen);

            // transmit TGIDs
            uint8_t blockCnt = (compressedLen / PEER_LINK_BLOCK_SIZE) + (compressedLen % PEER_LINK_BLOCK_SIZE ? 1U : 0U);
            uint32_t offs = 0U;
            for (uint8_t i = 0U; i < blockCnt; i++) {
                // build dataset
                uint16_t bufSize = 10U + (PEER_LINK_BLOCK_SIZE);
                UInt8Array __payload = std::make_unique<uint8_t[]>(bufSize);
                uint8_t* payload = __payload.get();
                ::memset(payload, 0x00U, bufSize);

                if (i == 0U) {
                    __SET_UINT32(len, payload, 0U);
                    __SET_UINT32(compressedLen, payload, 4U);
                }

                payload[8U] = i;
                payload[9U] = blockCnt - 1U;

                uint32_t blockSize = PEER_LINK_BLOCK_SIZE;
                if (offs + PEER_LINK_BLOCK_SIZE > compressedLen)
                    blockSize = PEER_LINK_BLOCK_SIZE - ((offs + PEER_LINK_BLOCK_SIZE) - compressedLen);

                ::memcpy(payload + 10U, compressed + offs, blockSize);

                if (m_debug)
                    Utils::dump(1U, "Peer-Link RID Block Payload", payload, bufSize);

                offs += PEER_LINK_BLOCK_SIZE;

                writePeer(peerId, { NET_FUNC::PEER_LINK, NET_SUBFUNC::PL_RID_LIST }, 
                    payload, bufSize, 0U, streamId, false, true, true);
            }

            connection->lastPing(now);
        }

        return;
    }

    // send radio ID white/black lists
    std::vector<uint32_t> ridWhitelist;

    auto ridLookups = m_ridLookup->table();
    for (auto entry : ridLookups) {
        uint32_t id = entry.first;
        if (entry.second.radioEnabled()) {
            ridWhitelist.push_back(id);
        }
    }

    if (ridWhitelist.size() == 0U) {
        return;
    }

    // send a chunk of RIDs to the peer
    FNEPeerConnection* connection = m_peers[peerId];
    if (connection != nullptr) {
        uint32_t chunkCnt = (ridWhitelist.size() / MAX_RID_LIST_CHUNK) + 1U;
        for (uint32_t i = 0U; i < chunkCnt; i++) {
            size_t listSize = ridWhitelist.size();
            if (chunkCnt > 1U) {
                listSize = MAX_RID_LIST_CHUNK;

                if (i == chunkCnt - 1U) {
                    // this is a disgusting dirty hack...
                    listSize = ::abs((long)((i * MAX_RID_LIST_CHUNK) - ridWhitelist.size()));
                }
            }

            if (listSize > ridWhitelist.size()) {
                listSize = ridWhitelist.size();
            }

            // Ignore lists of size 0 (happens on even multiples of 50, TODO: there's probably a better fix for this)
            if (listSize == 0) {
                continue;
            }

            // build dataset
            uint16_t bufSize = 4U + (listSize * 4U);
            UInt8Array __payload = std::make_unique<uint8_t[]>(bufSize);
            uint8_t* payload = __payload.get();
            ::memset(payload, 0x00U, bufSize);

            __SET_UINT32(listSize, payload, 0U);

            // write whitelisted IDs to whitelist payload
            uint32_t offs = 4U;
            for (uint32_t j = 0; j < listSize; j++) {
                uint32_t id = ridWhitelist.at(j + (i * MAX_RID_LIST_CHUNK));

                if (m_debug)
                    LogDebug(LOG_NET, "PEER %u (%s) whitelisting RID %u (%d / %d)", peerId, connection->identity().c_str(),
                        id, i, j);

                __SET_UINT32(id, payload, offs);
                offs += 4U;
            }

            writePeerCommand(peerId, { NET_FUNC::MASTER, NET_SUBFUNC::MASTER_SUBFUNC_WL_RID },
                payload, bufSize, streamId, true);
        }

        connection->lastPing(now);
    }
}

/* Helper to send the list of whitelisted RIDs to the specified peer. */

void FNENetwork::writeBlacklistRIDs(uint32_t peerId, uint32_t streamId)
{
    uint64_t now = std::chrono::duration_cast<std::chrono::milliseconds>(std::chrono::system_clock::now().time_since_epoch()).count();

    // send radio ID blacklist
    std::vector<uint32_t> ridBlacklist;

    auto ridLookups = m_ridLookup->table();
    for (auto entry : ridLookups) {
        uint32_t id = entry.first;
        if (!entry.second.radioEnabled()) {
            ridBlacklist.push_back(id);
        }
    }

    if (ridBlacklist.size() == 0U) {
        return;
    }

    // send a chunk of RIDs to the peer
    FNEPeerConnection* connection = m_peers[peerId];
    if (connection != nullptr) {
        uint32_t chunkCnt = (ridBlacklist.size() / MAX_RID_LIST_CHUNK) + 1U;
        for (uint32_t i = 0U; i < chunkCnt; i++) {
            size_t listSize = ridBlacklist.size();
            if (chunkCnt > 1U) {
                listSize = MAX_RID_LIST_CHUNK;
                
                if (i == chunkCnt - 1U) {
                    // this is a disgusting dirty hack...
                    listSize = ::abs((long)((i * MAX_RID_LIST_CHUNK) - ridBlacklist.size()));
                }
            }

            if (listSize > ridBlacklist.size()) {
                listSize = ridBlacklist.size();
            }

            // Ignore lists of size 0 (happens on even multiples of 50, TODO: there's probably a better fix for this)
            if (listSize == 0) {
                continue;
            }

            // build dataset
            uint16_t bufSize = 4U + (listSize * 4U);
            UInt8Array __payload = std::make_unique<uint8_t[]>(bufSize);
            uint8_t* payload = __payload.get();
            ::memset(payload, 0x00U, bufSize);

            __SET_UINT32(listSize, payload, 0U);

            // write blacklisted IDs to blacklist payload
            uint32_t offs = 4U;
            for (uint32_t j = 0; j < listSize; j++) {
                uint32_t id = ridBlacklist.at(j + (i * MAX_RID_LIST_CHUNK));

                if (m_debug)
                    LogDebug(LOG_NET, "PEER %u (%s) blacklisting RID %u (%d / %d)", peerId, connection->identity().c_str(),
                        id, i, j);

                __SET_UINT32(id, payload, offs);
                offs += 4U;
            }

            writePeerCommand(peerId, { NET_FUNC::MASTER, NET_SUBFUNC::MASTER_SUBFUNC_BL_RID },
                payload, bufSize, streamId, true);
        }

        connection->lastPing(now);
    }
}

/* Helper to send the list of active TGIDs to the specified peer. */

void FNENetwork::writeTGIDs(uint32_t peerId, uint32_t streamId, bool isExternalPeer)
{
    uint64_t now = std::chrono::duration_cast<std::chrono::milliseconds>(std::chrono::system_clock::now().time_since_epoch()).count();

    if (!m_tidLookup->sendTalkgroups()) {
        return;
    }

    // sending PEER_LINK style TGID list to external peers
    if (isExternalPeer) {
        FNEPeerConnection* connection = m_peers[peerId];
        if (connection != nullptr) {
            std::string filename = m_tidLookup->filename();
            if (filename.empty()) {
                return;
            }

            // read entire file into string buffer
            std::stringstream b;
            std::ifstream stream(filename);
            if (stream.is_open()) {
                while (stream.peek() != EOF) {
                    b << (char)stream.get();
                }

                stream.close();
            }

            // convert to a byte array
            uint32_t len = b.str().size();
            UInt8Array __buffer = std::make_unique<uint8_t[]>(len);
            uint8_t* buffer = __buffer.get();
            ::memset(buffer, 0x00U, len);
            ::memcpy(buffer, b.str().data(), len);

            // compression structures
            z_stream strm;
            strm.zalloc = Z_NULL;
            strm.zfree = Z_NULL;
            strm.opaque = Z_NULL;

            // initialize compression
            if (deflateInit(&strm, Z_DEFAULT_COMPRESSION) != Z_OK) {
                LogError(LOG_NET, "PEER %u (%s) error initializing ZLIB", peerId, connection->identity().c_str());
                return;
            }

            // set input data
            strm.avail_in = len;
            strm.next_in = buffer;

            // compress data
            std::vector<uint8_t> compressedData;
            int ret;
            do {
                // resize the output buffer as needed
                compressedData.resize(compressedData.size() + 16384);
                strm.avail_out = 16384;
                strm.next_out = compressedData.data() + compressedData.size() - 16384;

                ret = deflate(&strm, Z_FINISH);
                if (ret == Z_STREAM_ERROR) {
                    LogError(LOG_NET, "PEER %u (%s) error compressing TGID list", peerId, connection->identity().c_str());
                    deflateEnd(&strm);
                    return;
                }
            } while (ret != Z_STREAM_END);

            // resize the output buffer to the actual compressed data size
            compressedData.resize(strm.total_out);

            // cleanup
            deflateEnd(&strm);

            uint32_t compressedLen = strm.total_out;
            uint8_t* compressed = compressedData.data();

            // Utils::dump(1U, "Compressed Payload", compressed, compressedLen);

            // transmit TGIDs
            uint8_t blockCnt = (compressedLen / PEER_LINK_BLOCK_SIZE) + (compressedLen % PEER_LINK_BLOCK_SIZE ? 1U : 0U);
            uint32_t offs = 0U;
            for (uint8_t i = 0U; i < blockCnt; i++) {
                // build dataset
                uint16_t bufSize = 10U + (PEER_LINK_BLOCK_SIZE);
                UInt8Array __payload = std::make_unique<uint8_t[]>(bufSize);
                uint8_t* payload = __payload.get();
                ::memset(payload, 0x00U, bufSize);

                if (i == 0U) {
                    __SET_UINT32(len, payload, 0U);
                    __SET_UINT32(compressedLen, payload, 4U);
                }

                payload[8U] = i;
                payload[9U] = blockCnt - 1U;

                uint32_t blockSize = PEER_LINK_BLOCK_SIZE;
                if (offs + PEER_LINK_BLOCK_SIZE > compressedLen)
                    blockSize = PEER_LINK_BLOCK_SIZE - ((offs + PEER_LINK_BLOCK_SIZE) - compressedLen);

                ::memcpy(payload + 10U, compressed + offs, blockSize);

                if (m_debug)
                    Utils::dump(1U, "Peer-Link TGID Block Payload", payload, bufSize);

                offs += PEER_LINK_BLOCK_SIZE;

                writePeer(peerId, { NET_FUNC::PEER_LINK, NET_SUBFUNC::PL_TALKGROUP_LIST }, 
                    payload, bufSize, 0U, streamId, false, true, true);
            }

            connection->lastPing(now);
        }

        return;
    }

    std::vector<std::pair<uint32_t, uint8_t>> tgidList;
    auto groupVoice = m_tidLookup->groupVoice();
    for (auto entry : groupVoice) {
        std::vector<uint32_t> inclusion = entry.config().inclusion();
        std::vector<uint32_t> exclusion = entry.config().exclusion();
        std::vector<uint32_t> preferred = entry.config().preferred();

        // peer inclusion lists take priority over exclusion lists
        if (inclusion.size() > 0) {
            auto it = std::find(inclusion.begin(), inclusion.end(), peerId);
            if (it == inclusion.end()) {
                // LogDebug(LOG_NET, "PEER %u TGID %u TS %u -- not included peer", peerId, entry.source().tgId(), entry.source().tgSlot());
                continue;
            }
        }
        else {
            if (exclusion.size() > 0) {
                auto it = std::find(exclusion.begin(), exclusion.end(), peerId);
                if (it != exclusion.end()) {
                    // LogDebug(LOG_NET, "PEER %u TGID %u TS %u -- excluded peer", peerId, entry.source().tgId(), entry.source().tgSlot());
                    continue;
                }
            }
        }

        // determine if the peer is non-preferred
        bool nonPreferred = false;
        if (preferred.size() > 0) {
            auto it = std::find(preferred.begin(), preferred.end(), peerId);
            if (it == preferred.end()) {
                nonPreferred = true;
            }
        }

        if (entry.config().active()) {
            uint8_t slotNo = entry.source().tgSlot();

            // set the $80 bit of the slot number to flag non-preferred
            if (nonPreferred) {
                slotNo |= 0x80U;
            }

            // set the $40 bit of the slot number to identify if this TG is by affiliation or not
            if (entry.config().affiliated()) {
                slotNo |= 0x40U;
            }

            tgidList.push_back({ entry.source().tgId(), slotNo });
        }
    }

    // build dataset
    UInt8Array __payload = std::make_unique<uint8_t[]>(4U + (tgidList.size() * 5U));
    uint8_t* payload = __payload.get();
    ::memset(payload, 0x00U, 4U + (tgidList.size() * 5U));

    __SET_UINT32(tgidList.size(), payload, 0U);

    // write talkgroup IDs to active TGID payload
    uint32_t offs = 4U;
    for (std::pair<uint32_t, uint8_t> tg : tgidList) {
        if (m_debug) {
            std::string peerIdentity = resolvePeerIdentity(peerId);
            LogDebug(LOG_NET, "PEER %u (%s) activating TGID %u TS %u", peerId, peerIdentity.c_str(),
                tg.first, tg.second);
        }
        __SET_UINT32(tg.first, payload, offs);
        payload[offs + 4U] = tg.second;
        offs += 5U;
    }

    writePeerCommand(peerId, { NET_FUNC::MASTER, NET_SUBFUNC::MASTER_SUBFUNC_ACTIVE_TGS },
        payload, 4U + (tgidList.size() * 5U), streamId, true);
}

/* Helper to send the list of deactivated TGIDs to the specified peer. */

void FNENetwork::writeDeactiveTGIDs(uint32_t peerId, uint32_t streamId)
{
    if (!m_tidLookup->sendTalkgroups()) {
        return;
    }

    std::vector<std::pair<uint32_t, uint8_t>> tgidList;
    auto groupVoice = m_tidLookup->groupVoice();
    for (auto entry : groupVoice) {
        std::vector<uint32_t> inclusion = entry.config().inclusion();
        std::vector<uint32_t> exclusion = entry.config().exclusion();

        // peer inclusion lists take priority over exclusion lists
        if (inclusion.size() > 0) {
            auto it = std::find(inclusion.begin(), inclusion.end(), peerId);
            if (it == inclusion.end()) {
                // LogDebug(LOG_NET, "PEER %u TGID %u TS %u -- not included peer", peerId, entry.source().tgId(), entry.source().tgSlot());
                continue;
            }
        }
        else {
            if (exclusion.size() > 0) {
                auto it = std::find(exclusion.begin(), exclusion.end(), peerId);
                if (it != exclusion.end()) {
                    // LogDebug(LOG_NET, "PEER %u TGID %u TS %u -- excluded peer", peerId, entry.source().tgId(), entry.source().tgSlot());
                    continue;
                }
            }
        }

        if (!entry.config().active()) {
            tgidList.push_back({ entry.source().tgId(), entry.source().tgSlot() });
        }
    }

    // build dataset
    UInt8Array __payload = std::make_unique<uint8_t[]>(4U + (tgidList.size() * 5U));
    uint8_t* payload = __payload.get();
    ::memset(payload, 0x00U, 4U + (tgidList.size() * 5U));

    __SET_UINT32(tgidList.size(), payload, 0U);

    // write talkgroup IDs to deactive TGID payload
    uint32_t offs = 4U;
    for (std::pair<uint32_t, uint8_t> tg : tgidList) {
        if (m_debug) {
            std::string peerIdentity = resolvePeerIdentity(peerId);
            LogDebug(LOG_NET, "PEER %u (%s) deactivating TGID %u TS %u", peerId, peerIdentity.c_str(),
                tg.first, tg.second);
        }
        __SET_UINT32(tg.first, payload, offs);
        payload[offs + 4U] = tg.second;
        offs += 5U;
    }

    writePeerCommand(peerId, { NET_FUNC::MASTER, NET_SUBFUNC::MASTER_SUBFUNC_DEACTIVE_TGS }, 
        payload, 4U + (tgidList.size() * 5U), streamId, true);
}

/* Helper to send the list of peers to the specified peer. */

void FNENetwork::writePeerList(uint32_t peerId, uint32_t streamId)
{
    uint64_t now = std::chrono::duration_cast<std::chrono::milliseconds>(std::chrono::system_clock::now().time_since_epoch()).count();

    // sending PEER_LINK style RID list to external peers
    FNEPeerConnection* connection = m_peers[peerId];
    if (connection != nullptr) {
        std::string filename = m_peerListLookup->filename();
        if (filename.empty()) {
            return;
        }

        // read entire file into string buffer
        std::stringstream b;
        std::ifstream stream(filename);
        if (stream.is_open()) {
            while (stream.peek() != EOF) {
                b << (char)stream.get();
            }

            stream.close();
        }

        // convert to a byte array
        uint32_t len = b.str().size();
        UInt8Array __buffer = std::make_unique<uint8_t[]>(len);
        uint8_t* buffer = __buffer.get();
        ::memset(buffer, 0x00U, len);
        ::memcpy(buffer, b.str().data(), len);

        // compression structures
        z_stream strm;
        strm.zalloc = Z_NULL;
        strm.zfree = Z_NULL;
        strm.opaque = Z_NULL;

        // initialize compression
        if (deflateInit(&strm, Z_DEFAULT_COMPRESSION) != Z_OK) {
            LogError(LOG_NET, "PEER %u (%s) error initializing ZLIB", peerId, connection->identity().c_str());
            return;
        }

        // set input data
        strm.avail_in = len;
        strm.next_in = buffer;

        // compress data
        std::vector<uint8_t> compressedData;
        int ret;
        do {
            // resize the output buffer as needed
            compressedData.resize(compressedData.size() + 16384);
            strm.avail_out = 16384;
            strm.next_out = compressedData.data() + compressedData.size() - 16384;

            ret = deflate(&strm, Z_FINISH);
            if (ret == Z_STREAM_ERROR) {
                LogError(LOG_NET, "PEER %u (%s) error compressing TGID list", peerId, connection->identity().c_str());
                deflateEnd(&strm);
                return;
            }
        } while (ret != Z_STREAM_END);

        // resize the output buffer to the actual compressed data size
        compressedData.resize(strm.total_out);

        // cleanup
        deflateEnd(&strm);

        uint32_t compressedLen = strm.total_out;
        uint8_t* compressed = compressedData.data();

        // Utils::dump(1U, "Compressed Payload", compressed, compressedLen);

        // transmit TGIDs
        uint8_t blockCnt = (compressedLen / PEER_LINK_BLOCK_SIZE) + (compressedLen % PEER_LINK_BLOCK_SIZE ? 1U : 0U);
        uint32_t offs = 0U;
        for (uint8_t i = 0U; i < blockCnt; i++) {
            // build dataset
            uint16_t bufSize = 10U + (PEER_LINK_BLOCK_SIZE);
            UInt8Array __payload = std::make_unique<uint8_t[]>(bufSize);
            uint8_t* payload = __payload.get();
            ::memset(payload, 0x00U, bufSize);

            if (i == 0U) {
                __SET_UINT32(len, payload, 0U);
                __SET_UINT32(compressedLen, payload, 4U);
            }

            payload[8U] = i;
            payload[9U] = blockCnt - 1U;

            uint32_t blockSize = PEER_LINK_BLOCK_SIZE;
            if (offs + PEER_LINK_BLOCK_SIZE > compressedLen)
                blockSize = PEER_LINK_BLOCK_SIZE - ((offs + PEER_LINK_BLOCK_SIZE) - compressedLen);

            ::memcpy(payload + 10U, compressed + offs, blockSize);

            if (m_debug)
                Utils::dump(1U, "Peer-Link Peer List Block Payload", payload, bufSize);

            offs += PEER_LINK_BLOCK_SIZE;

            writePeer(peerId, { NET_FUNC::PEER_LINK, NET_SUBFUNC::PL_PEER_LIST }, 
                payload, bufSize, 0U, streamId, false, true, true);
        }

        connection->lastPing(now);
    }

    return;
}

<<<<<<< HEAD
/* Helper to send a In-Call Control command to the specified peer. */

bool FNENetwork::writePeerICC(uint32_t peerId, NET_SUBFUNC::ENUM subFunc, NET_ICC::ENUM command, uint32_t dstId, uint8_t slotNo)
{
    assert(peerId > 0);
    if (!m_enableInCallCtrl)
        return false;
    if (dstId == 0U)
        return false;

    uint8_t buffer[DATA_PACKET_LENGTH];
    ::memset(buffer, 0x00U, DATA_PACKET_LENGTH);

    __SET_UINT32(peerId, buffer, 6U);                                           // Peer ID
    buffer[10U] = (uint8_t)command;                                             // In-Call Control Command
    __SET_UINT16(dstId, buffer, 11U);                                           // Destination ID
    buffer[14U] = slotNo;                                                       // DMR Slot No

    return writePeer(peerId, { NET_FUNC::INCALL_CTRL, subFunc }, buffer, 15U, RTP_END_OF_CALL_SEQ, false, true);
}

/* Helper to send a data message to the specified peer. */
=======
/* Helper to send a data message to the specified peer with a explicit packet sequence. */
>>>>>>> ded26021

bool FNENetwork::writePeer(uint32_t peerId, FrameQueue::OpcodePair opcode, const uint8_t* data,
    uint32_t length, uint16_t pktSeq, uint32_t streamId, bool queueOnly, bool incPktSeq, bool directWrite) const
{
    if (streamId == 0U) {
        LogError(LOG_NET, "BUGBUG: PEER %u, trying to send data with a streamId of 0?", peerId);
    }

    auto it = std::find_if(m_peers.begin(), m_peers.end(), [&](PeerMapPair x) { return x.first == peerId; });
    if (it != m_peers.end()) {
        FNEPeerConnection* connection = m_peers.at(peerId);
        if (connection != nullptr) {
            sockaddr_storage addr = connection->socketStorage();
            uint32_t addrLen = connection->sockStorageLen();

            if (incPktSeq) {
                pktSeq = connection->incStreamPktSeq(streamId, pktSeq);
            }

            if (directWrite)
                return m_frameQueue->write(data, length, streamId, peerId, m_peerId, opcode, pktSeq, addr, addrLen);
            else {
                m_frameQueue->enqueueMessage(data, length, streamId, peerId, m_peerId, opcode, pktSeq, addr, addrLen);
                if (queueOnly)
                    return true;
                return m_frameQueue->flushQueue();
            }
        }
    }

    return false;
}

/* Helper to send a command message to the specified peer. */

bool FNENetwork::writePeerCommand(uint32_t peerId, FrameQueue::OpcodePair opcode,
    const uint8_t* data, uint32_t length, uint32_t streamId, bool incPktSeq) const
{
    assert(peerId > 0);

    uint8_t buffer[DATA_PACKET_LENGTH];
    ::memset(buffer, 0x00U, DATA_PACKET_LENGTH);

    if (data != nullptr && length > 0U) {
        ::memcpy(buffer + 6U, data, length);
    }

    uint32_t len = length + 6U;
    return writePeer(peerId, opcode, buffer, len, RTP_END_OF_CALL_SEQ, streamId, false, incPktSeq, true);
}

/* Helper to send a ACK response to the specified peer. */

bool FNENetwork::writePeerACK(uint32_t peerId, uint32_t streamId, const uint8_t* data, uint32_t length)
{
    uint8_t buffer[DATA_PACKET_LENGTH];
    ::memset(buffer, 0x00U, DATA_PACKET_LENGTH);

    __SET_UINT32(peerId, buffer, 0U);                                           // Peer ID

    if (data != nullptr && length > 0U) {
        ::memcpy(buffer + 6U, data, length);
    }

    return writePeer(peerId, { NET_FUNC::ACK, NET_SUBFUNC::NOP }, buffer, length + 10U, RTP_END_OF_CALL_SEQ, streamId, 
        false);
}

/* Helper to log a warning specifying which NAK reason is being sent a peer. */

void FNENetwork::logPeerNAKReason(uint32_t peerId, const char* tag, NET_CONN_NAK_REASON reason)
{
    switch (reason) {
    case NET_CONN_NAK_MODE_NOT_ENABLED:
        LogWarning(LOG_NET, "PEER %u NAK %s, reason = %u; digital mode not enabled on FNE", peerId, tag, (uint16_t)reason);
        break;
    case NET_CONN_NAK_ILLEGAL_PACKET:
        LogWarning(LOG_NET, "PEER %u NAK %s, reason = %u; illegal/unknown packet", peerId ,tag, (uint16_t)reason);
        break;
    case NET_CONN_NAK_FNE_UNAUTHORIZED:
        LogWarning(LOG_NET, "PEER %u NAK %s, reason = %u; unauthorized", peerId, tag, (uint16_t)reason);
        break;
    case NET_CONN_NAK_BAD_CONN_STATE:
        LogWarning(LOG_NET, "PEER %u NAK %s, reason = %u; bad connection state", peerId ,tag, (uint16_t)reason);
        break;
    case NET_CONN_NAK_INVALID_CONFIG_DATA:
        LogWarning(LOG_NET, "PEER %u NAK %s, reason = %u; invalid configuration data", peerId, tag, (uint16_t)reason);
        break;
    case NET_CONN_NAK_FNE_MAX_CONN:
        LogWarning(LOG_NET, "PEER %u NAK %s, reason = %u; FNE has reached maximum permitted connections", peerId, tag, (uint16_t)reason);
        break;
    case NET_CONN_NAK_PEER_RESET:
        LogWarning(LOG_NET, "PEER %u NAK %s, reason = %u; FNE demanded connection reset", peerId, tag, (uint16_t)reason);
        break;
    case NET_CONN_NAK_PEER_ACL:
        LogWarning(LOG_NET, "PEER %u NAK %s, reason = %u; ACL rejection", peerId, tag, (uint16_t)reason);
        break;

    case NET_CONN_NAK_GENERAL_FAILURE:
    default:
        LogWarning(LOG_NET, "PEER %u NAK %s, reason = %u; general failure", peerId, tag, (uint16_t)reason);
        break;
    }
}

/* Helper to send a NAK response to the specified peer. */

bool FNENetwork::writePeerNAK(uint32_t peerId, uint32_t streamId, const char* tag, NET_CONN_NAK_REASON reason)
{
    assert(peerId > 0);
    assert(tag != nullptr);

    uint8_t buffer[DATA_PACKET_LENGTH];
    ::memset(buffer, 0x00U, DATA_PACKET_LENGTH);

    __SET_UINT32(peerId, buffer, 6U);                                           // Peer ID
    __SET_UINT16B((uint16_t)reason, buffer, 10U);                               // Reason

    logPeerNAKReason(peerId, tag, reason);
<<<<<<< HEAD
    return writePeer(peerId, { NET_FUNC::NAK, NET_SUBFUNC::NOP }, buffer, 12U, RTP_END_OF_CALL_SEQ, false, true);
=======
    return writePeer(peerId, { NET_FUNC::NAK, NET_SUBFUNC::NOP }, buffer, 10U, RTP_END_OF_CALL_SEQ, streamId, 
        false);
>>>>>>> ded26021
}

/* Helper to send a NAK response to the specified peer. */

bool FNENetwork::writePeerNAK(uint32_t peerId, const char* tag, NET_CONN_NAK_REASON reason, sockaddr_storage& addr, uint32_t addrLen)
{
    assert(peerId > 0);
    assert(tag != nullptr);

    uint8_t buffer[DATA_PACKET_LENGTH];
    ::memset(buffer, 0x00U, DATA_PACKET_LENGTH);

    __SET_UINT32(peerId, buffer, 6U);                                           // Peer ID
    __SET_UINT16B((uint16_t)reason, buffer, 10U);                               // Reason

    logPeerNAKReason(peerId, tag, reason);
    LogWarning(LOG_NET, "PEER %u NAK %s -> %s:%u", peerId, tag, udp::Socket::address(addr).c_str(), udp::Socket::port(addr));
    return m_frameQueue->write(buffer, 12U, createStreamId(), peerId, m_peerId,
        { NET_FUNC::NAK, NET_SUBFUNC::NOP }, 0U, addr, addrLen);
}<|MERGE_RESOLUTION|>--- conflicted
+++ resolved
@@ -129,7 +129,7 @@
     m_disallowAdjStsBcast = conf["disallowAdjStsBcast"].as<bool>(false);
     m_disallowExtAdjStsBcast = conf["disallowExtAdjStsBcast"].as<bool>(true);
     m_allowConvSiteAffOverride = conf["allowConvSiteAffOverride"].as<bool>(true);
-    m_enableInCallCtrl = conf["enableInCallCtrl"].as<bool>(true);
+    m_enableInCallCtrl = conf["enableInCallCtrl"].as<bool>(false);
     m_rejectUnknownRID = conf["rejectUnknownRID"].as<bool>(false);
     m_disallowCallTerm = conf["disallowCallTerm"].as<bool>(false);
     m_softConnLimit = conf["connectionLimit"].as<uint32_t>(MAX_HARD_CONN_CAP);
@@ -2303,10 +2303,9 @@
     return;
 }
 
-<<<<<<< HEAD
 /* Helper to send a In-Call Control command to the specified peer. */
 
-bool FNENetwork::writePeerICC(uint32_t peerId, NET_SUBFUNC::ENUM subFunc, NET_ICC::ENUM command, uint32_t dstId, uint8_t slotNo)
+bool FNENetwork::writePeerICC(uint32_t peerId, uint32_t streamId, NET_SUBFUNC::ENUM subFunc, NET_ICC::ENUM command, uint32_t dstId, uint8_t slotNo)
 {
     assert(peerId > 0);
     if (!m_enableInCallCtrl)
@@ -2322,13 +2321,10 @@
     __SET_UINT16(dstId, buffer, 11U);                                           // Destination ID
     buffer[14U] = slotNo;                                                       // DMR Slot No
 
-    return writePeer(peerId, { NET_FUNC::INCALL_CTRL, subFunc }, buffer, 15U, RTP_END_OF_CALL_SEQ, false, true);
-}
-
-/* Helper to send a data message to the specified peer. */
-=======
+    return writePeer(peerId, { NET_FUNC::INCALL_CTRL, subFunc }, buffer, 15U, RTP_END_OF_CALL_SEQ, streamId, false);
+}
+
 /* Helper to send a data message to the specified peer with a explicit packet sequence. */
->>>>>>> ded26021
 
 bool FNENetwork::writePeer(uint32_t peerId, FrameQueue::OpcodePair opcode, const uint8_t* data,
     uint32_t length, uint16_t pktSeq, uint32_t streamId, bool queueOnly, bool incPktSeq, bool directWrite) const
@@ -2448,12 +2444,7 @@
     __SET_UINT16B((uint16_t)reason, buffer, 10U);                               // Reason
 
     logPeerNAKReason(peerId, tag, reason);
-<<<<<<< HEAD
-    return writePeer(peerId, { NET_FUNC::NAK, NET_SUBFUNC::NOP }, buffer, 12U, RTP_END_OF_CALL_SEQ, false, true);
-=======
-    return writePeer(peerId, { NET_FUNC::NAK, NET_SUBFUNC::NOP }, buffer, 10U, RTP_END_OF_CALL_SEQ, streamId, 
-        false);
->>>>>>> ded26021
+    return writePeer(peerId, { NET_FUNC::NAK, NET_SUBFUNC::NOP }, buffer, 10U, RTP_END_OF_CALL_SEQ, streamId, false);
 }
 
 /* Helper to send a NAK response to the specified peer. */
