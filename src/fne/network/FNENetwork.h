// SPDX-License-Identifier: GPL-2.0-only
/*
 * Digital Voice Modem - Converged FNE Software
 * GPLv2 Open Source. Use is subject to license terms.
 * DO NOT ALTER OR REMOVE COPYRIGHT NOTICES OR THIS FILE HEADER.
 *
 *  Copyright (C) 2023-2025 Bryan Biedenkapp, N2PLL
 *
 */
/**
 * @defgroup fne_network FNE Networking
 * @brief Implementation for the FNE networking.
 * @ingroup fne
 *
 * @defgroup fne_callhandler Call Handlers
 * @brief Implementation for the FNE call handlers.
 * @ingroup fne_network
 *
 * @file FNENetwork.h
 * @ingroup fne_network
 * @file FNENetwork.cpp
 * @ingroup fne_network
 */
#if !defined(__FNE_NETWORK_H__)
#define __FNE_NETWORK_H__

#include "fne/Defines.h"
#include "common/network/BaseNetwork.h"
#include "common/network/json/json.h"
#include "common/lookups/AffiliationLookup.h"
#include "common/lookups/RadioIdLookup.h"
#include "common/lookups/TalkgroupRulesLookup.h"
#include "common/lookups/PeerListLookup.h"
#include "fne/network/influxdb/InfluxDB.h"
#include "host/network/Network.h"

#include <string>
#include <cstdint>
#include <unordered_map>
#include <mutex>

// ---------------------------------------------------------------------------
//  Class Prototypes
// ---------------------------------------------------------------------------

class HOST_SW_API HostFNE;
class HOST_SW_API RESTAPI;
namespace network { namespace callhandler { class HOST_SW_API TagDMRData; } }
namespace network { namespace callhandler { namespace packetdata { class HOST_SW_API DMRPacketData; } } }
namespace network { namespace callhandler { class HOST_SW_API TagP25Data; } }
namespace network { namespace callhandler { namespace packetdata { class HOST_SW_API P25PacketData; } } }
namespace network { namespace callhandler { class HOST_SW_API TagNXDNData; } }

namespace network
{
    // ---------------------------------------------------------------------------
    //  Constants
    // ---------------------------------------------------------------------------

    /**
     * @brief DVM states.
     */
    enum DVM_STATE {
        STATE_IDLE = 0U,        //! Idle
        // DMR
        STATE_DMR = 1U,         //! Digital Mobile Radio
        // Project 25
        STATE_P25 = 2U,         //! Project 25
        // NXDN
        STATE_NXDN = 3U,        //! NXDN
    };

    #define INFLUXDB_ERRSTR_DISABLED_SRC_RID "disabled source RID"
    #define INFLUXDB_ERRSTR_DISABLED_DST_RID "disabled destination RID"
    #define INFLUXDB_ERRSTR_INV_TALKGROUP "illegal/invalid talkgroup"
    #define INFLUXDB_ERRSTR_DISABLED_TALKGROUP "disabled talkgroup"
    #define INFLUXDB_ERRSTR_INV_SLOT "invalid slot for talkgroup"
    #define INFLUXDB_ERRSTR_RID_NOT_PERMITTED "RID not permitted for talkgroup"

    // ---------------------------------------------------------------------------
    //  Class Prototypes
    // ---------------------------------------------------------------------------

    class HOST_SW_API DiagNetwork;
    class HOST_SW_API FNENetwork;

    // ---------------------------------------------------------------------------
    //  Class Declaration
    // ---------------------------------------------------------------------------

    /**
     * @brief Represents an peer connection to the FNE.
     * @ingroup fne_network
     */
    class HOST_SW_API FNEPeerConnection {
    public:
        auto operator=(FNEPeerConnection&) -> FNEPeerConnection& = delete;
        auto operator=(FNEPeerConnection&&) -> FNEPeerConnection& = delete;
        FNEPeerConnection(FNEPeerConnection&) = delete;

        /**
         * @brief Initializes a new instance of the FNEPeerConnection class.
         */
        FNEPeerConnection() :
            m_id(0U),
            m_ccPeerId(0U),
            m_socketStorage(),
            m_sockStorageLen(0U),
            m_address(),
            m_port(),
            m_salt(0U),
            m_connected(false),
            m_connectionState(NET_STAT_INVALID),
            m_pingsReceived(0U),
            m_lastPing(0U),
            m_lastACLUpdate(0U),
            m_isExternalPeer(false),
            m_isConventionalPeer(false),
            m_isSysView(false),
            m_isPeerLink(false),
            m_config(),
            m_streamSeqMutex(),
            m_streamSeqNos()
        {
            /* stub */
        }
        /**
         * @brief Initializes a new instance of the FNEPeerConnection class.
         * @param id Unique ID of this modem on the network.
         * @param socketStorage 
         * @param sockStorageLen 
         */
        FNEPeerConnection(uint32_t id, sockaddr_storage& socketStorage, uint32_t sockStorageLen) :
            m_id(id),
            m_ccPeerId(0U),
            m_socketStorage(socketStorage),
            m_sockStorageLen(sockStorageLen),
            m_address(udp::Socket::address(socketStorage)),
            m_port(udp::Socket::port(socketStorage)),
            m_salt(0U),
            m_connected(false),
            m_connectionState(NET_STAT_INVALID),
            m_pingsReceived(0U),
            m_lastPing(0U),
            m_lastACLUpdate(0U),
            m_isExternalPeer(false),
            m_isConventionalPeer(false),
            m_isSysView(false),
            m_isPeerLink(false),
            m_config(),
            m_streamSeqMutex(),
            m_streamSeqNos()
        {
            assert(id > 0U);
            assert(sockStorageLen > 0U);
            assert(!m_address.empty());
            assert(m_port > 0U);
        }

        /**
         * @brief Helper to return the current count of mapped RTP streams.
         * @returns size_t 
         */
        size_t streamCount()
        {
            return m_streamSeqNos.size();
        }

        /**
         * @brief Helper to determine if the stream ID has a stored RTP sequence.
         * @param streamId Stream ID.
         * @returns bool  
         */
        bool hasStreamPktSeq(uint64_t streamId)
        {
            bool ret = false;
            m_streamSeqMutex.try_lock_for(std::chrono::milliseconds(60));

            // determine if the stream has a current sequence no and return
            {
                auto it = m_streamSeqNos.find(streamId);
                if (it == m_streamSeqNos.end()) {
                    ret = false;
                }
                else {
                    ret = true;
                }
            }

            m_streamSeqMutex.unlock();

            return ret;
        }

        /**
         * @brief Helper to get the stored RTP sequence for the given stream ID.
         * @param streamId Stream ID.
         * @returns uint16_t 
         */
        uint16_t getStreamPktSeq(uint64_t streamId)
        {
            m_streamSeqMutex.try_lock_for(std::chrono::milliseconds(60));

            // find the current sequence no and return
            uint32_t pktSeq = 0U;
            {
                auto it = m_streamSeqNos.find(streamId);
                if (it == m_streamSeqNos.end()) {
                    pktSeq = RTP_END_OF_CALL_SEQ;
                } else {
                    pktSeq = m_streamSeqNos[streamId];
                }
            }

            m_streamSeqMutex.unlock();

            return pktSeq;
        }

        /**
         * @brief Helper to increment the stored RTP sequence for the given stream ID.
         * @param streamId Stream ID.
         * @param initialSeq Initial sequence number to set.
         * @returns uint16_t 
         */
        uint16_t incStreamPktSeq(uint64_t streamId, uint16_t initialSeq)
        {
            m_streamSeqMutex.try_lock_for(std::chrono::milliseconds(60));

            // find the current sequence no, increment and return
            uint32_t pktSeq = 0U;
            {
                auto it = m_streamSeqNos.find(streamId);
                if (it == m_streamSeqNos.end()) {
                    m_streamSeqNos.insert({streamId, initialSeq});
                } else {
                    pktSeq = m_streamSeqNos[streamId];

                    ++pktSeq;
                    if (pktSeq > RTP_END_OF_CALL_SEQ) {
                        pktSeq = 0U;
                    }

                    m_streamSeqNos[streamId] = pktSeq;
                }
            }

            m_streamSeqMutex.unlock();

            return pktSeq;
        }
        /**
         * @brief Helper to erase the stored RTP sequence for the given stream ID.
         * @param streamId Stream ID.
         * @returns uint16_t 
         */
        void eraseStreamPktSeq(uint64_t streamId)
        {
            m_streamSeqMutex.try_lock_for(std::chrono::milliseconds(60));

            // find the sequence no and erase
            {
                auto entry = m_streamSeqNos.find(streamId);
                if (entry != m_streamSeqNos.end()) {
                    m_streamSeqNos.erase(streamId);
                }
            }

            m_streamSeqMutex.unlock();
        }

    public:
        /**
         * @brief Peer ID.
         */
        __PROPERTY_PLAIN(uint32_t, id);
        /**
         * @brief Peer Identity.
         */
        __PROPERTY_PLAIN(std::string, identity);

        /**
         * @brief Control Channel Peer ID.
         */
        __PROPERTY_PLAIN(uint32_t, ccPeerId);

        /**
         * @brief Unix socket storage containing the connected address.
         */
        __PROPERTY_PLAIN(sockaddr_storage, socketStorage);
        /**
         * @brief Length of the sockaddr_storage structure.
         */
        __PROPERTY_PLAIN(uint32_t, sockStorageLen);

        /**
         * @brief         */
        __PROPERTY_PLAIN(std::string, address);
        /**
         * @brief Port number peer connected with.
         */
        __PROPERTY_PLAIN(uint16_t, port);

        /**
         * @brief Salt value used for peer authentication.
         */
        __PROPERTY_PLAIN(uint32_t, salt);

        /**
         * @brief Flag indicating whether or not the peer is connected.
         */
        __PROPERTY_PLAIN(bool, connected);
        /**
         * @brief Connection state.
         */
        __PROPERTY_PLAIN(NET_CONN_STATUS, connectionState);

        /**
         * @brief Number of pings received.
         */
        __PROPERTY_PLAIN(uint32_t, pingsReceived);
        /**
         * @brief Last ping received.
         */
        __PROPERTY_PLAIN(uint64_t, lastPing);

        /**
         * @brief Last ACL update sent.
         */
        __PROPERTY_PLAIN(uint64_t, lastACLUpdate);

        /**
         * @brief Flag indicating this connection is from an external peer.
         */
        __PROPERTY_PLAIN(bool, isExternalPeer);
        /**
         * @brief Flag indicating this connection is from an conventional peer.
         */
        __PROPERTY_PLAIN(bool, isConventionalPeer);
        /**
         * @brief Flag indicating this connection is from an SysView peer.
         */
        __PROPERTY_PLAIN(bool, isSysView);

        /**
         * @brief Flag indicating this connection is from an external peer that is peer link enabled.
         */
        __PROPERTY_PLAIN(bool, isPeerLink);

        /**
         * @brief JSON objecting containing peer configuration information.
         */
        __PROPERTY_PLAIN(json::object, config);

    private:
        std::timed_mutex m_streamSeqMutex;
        std::unordered_map<uint64_t, uint16_t> m_streamSeqNos;
    };

    // ---------------------------------------------------------------------------
    //  Structure Declaration
    // ---------------------------------------------------------------------------

    /**
     * @brief Represents the data required for a peer ACL update request thread.
     * @ingroup fne_network
     */
    struct ACLUpdateRequest : thread_t {
        uint32_t peerId;        //! Peer ID for this request.
    };

    // ---------------------------------------------------------------------------
    //  Structure Declaration
    // ---------------------------------------------------------------------------

    /**
     * @brief Represents the data required for a network packet handler thread.
     * @ingroup fne_network
     */
    struct NetPacketRequest : thread_t {
        uint32_t peerId;                    //! Peer ID for this request.

        sockaddr_storage address;           //! IP Address and Port. 
        uint32_t addrLen;                   //!
        frame::RTPHeader rtpHeader;         //! RTP Header
        frame::RTPFNEHeader fneHeader;      //! RTP FNE Header
        int length = 0U;                    //! Length of raw data buffer
        uint8_t *buffer;                    //! Raw data buffer
    };

    // ---------------------------------------------------------------------------
    //  Class Declaration
    // ---------------------------------------------------------------------------

    /**
     * @brief Implements the core FNE networking logic.
     * @ingroup fne_network
     */
    class HOST_SW_API FNENetwork : public BaseNetwork {
    public:
        /**
         * @brief Initializes a new instance of the FNENetwork class.
         * @param host Instance of the HostFNE class.
         * @param address Network Hostname/IP address to listen on.
         * @param port Network port number.
         * @param peerId Unique ID on the network.
         * @param password Network authentication password.
         * @param debug Flag indicating whether network debug is enabled.
         * @param verbose Flag indicating whether network verbose logging is enabled.
         * @param reportPeerPing Flag indicating whether peer pinging is reported.
         * @param dmr Flag indicating whether DMR is enabled.
         * @param p25 Flag indicating whether P25 is enabled.
         * @param nxdn Flag indicating whether NXDN is enabled.
         * @param parrotDelay Delay for end of call to parrot TG playback.
         * @param parrotGrantDemand Flag indicating whether a parrot TG will generate a grant demand.
         * @param allowActivityTransfer Flag indicating that the system activity logs will be sent to the network.
         * @param allowDiagnosticTransfer Flag indicating that the system diagnostic logs will be sent to the network.
         * @param pingTime 
         * @param updateLookupTime 
         */
        FNENetwork(HostFNE* host, const std::string& address, uint16_t port, uint32_t peerId, const std::string& password,
            bool debug, bool verbose, bool reportPeerPing, bool dmr, bool p25, bool nxdn, uint32_t parrotDelay, bool parrotGrantDemand,
            bool allowActivityTransfer, bool allowDiagnosticTransfer, uint32_t pingTime, uint32_t updateLookupTime);
        /**
         * @brief Finalizes a instance of the FNENetwork class.
         */
        ~FNENetwork() override;

        /**
         * @brief Helper to set configuration options.
         * @param conf Instance of the yaml::Node class.
         * @param printOptions Flag indicating whether or not options should be printed to log.
         */
        void setOptions(yaml::Node& conf, bool printOptions);

        /**
         * @brief Gets the current status of the network.
         * @returns NET_CONN_STATUS Current network status.
         */
        NET_CONN_STATUS getStatus() { return m_status; }

        /**
         * @brief Gets the instance of the DMR call handler.
         * @returns callhandler::TagDMRData* Instance of the TagDMRData call handler.
         */
        callhandler::TagDMRData* dmrTrafficHandler() const { return m_tagDMR; }
        /**
         * @brief Gets the instance of the P25 call handler.
         * @returns callhandler::TagP25Data* Instance of the TagP25Data call handler.
         */
        callhandler::TagP25Data* p25TrafficHandler() const { return m_tagP25; }
        /**
         * @brief Gets the instance of the NXDN call handler.
         * @returns callhandler::TagNXDNData* Instance of the TagNXDNData call handler.
         */
        callhandler::TagNXDNData* nxdnTrafficHandler() const { return m_tagNXDN; }

        /**
         * @brief Sets the instances of the Radio ID, Talkgroup ID and Peer List lookup tables.
         * @param ridLookup Radio ID Lookup Table Instance
         * @param tidLookup Talkgroup Rules Lookup Table Instance
         * @param peerListLookup Peer List Lookup Table Instance
         */
        void setLookups(lookups::RadioIdLookup* ridLookup, lookups::TalkgroupRulesLookup* tidLookup, lookups::PeerListLookup* peerListLookup);
        /**
         * @brief Sets endpoint preshared encryption key.
         * @param presharedKey Encryption preshared key for networking.
         */
        void setPresharedKey(const uint8_t* presharedKey);

        /**
         * @brief Process data frames from the network.
         */
        void processNetwork();

        /**
         * @brief Updates the timer by the passed number of milliseconds.
         * @param ms Number of milliseconds.
         */
        void clock(uint32_t ms) override;

        /**
         * @brief Opens connection to the network.
         * @returns bool True, if networking has started, otherwise false.
         */
        bool open() override;

        /**
         * @brief Closes connection to the network.
         */
        void close() override;

        /**
         * @brief Helper to create a JSON representation of a FNE peer connection.
         * @param peerId Peer ID.
         * @param conn FNE Peer Connection.
         * @return json::object 
         */
        json::object fneConnObject(uint32_t peerId, FNEPeerConnection *conn);

        /**
         * @brief Helper to reset a peer connection.
         * @param peerId Peer ID to reset.
         * @returns bool True, if connection state is reset, otherwise false.
         */
        bool resetPeer(uint32_t peerId);

    private:
        friend class DiagNetwork;
        friend class callhandler::TagDMRData;
        friend class callhandler::packetdata::DMRPacketData;
        callhandler::TagDMRData* m_tagDMR;
        friend class callhandler::TagP25Data;
        friend class callhandler::packetdata::P25PacketData;
        callhandler::TagP25Data* m_tagP25;
        friend class callhandler::TagNXDNData;
        callhandler::TagNXDNData* m_tagNXDN;
        
        friend class ::RESTAPI;
        HostFNE* m_host;

        std::string m_address;
        uint16_t m_port;

        std::string m_password;

        bool m_dmrEnabled;
        bool m_p25Enabled;
        bool m_nxdnEnabled;

        uint32_t m_parrotDelay;
        Timer m_parrotDelayTimer;
        bool m_parrotGrantDemand;
        bool m_parrotOnlyOriginating;

        lookups::RadioIdLookup* m_ridLookup;
        lookups::TalkgroupRulesLookup* m_tidLookup;
        lookups::PeerListLookup* m_peerListLookup;

        NET_CONN_STATUS m_status;

        static std::mutex m_peerMutex;
        typedef std::pair<const uint32_t, network::FNEPeerConnection*> PeerMapPair;
        std::unordered_map<uint32_t, FNEPeerConnection*> m_peers;
        std::unordered_map<uint32_t, json::array> m_peerLinkPeers;
        typedef std::pair<const uint32_t, lookups::AffiliationLookup*> PeerAffiliationMapPair;
        std::unordered_map<uint32_t, lookups::AffiliationLookup*> m_peerAffiliations;
        std::unordered_map<uint32_t, std::vector<uint32_t>> m_ccPeerMap;

        Timer m_maintainenceTimer;

        uint32_t m_updateLookupTime;
        uint32_t m_softConnLimit;

        bool m_callInProgress;

        bool m_disallowAdjStsBcast;
        bool m_disallowExtAdjStsBcast;
        bool m_allowConvSiteAffOverride;
        bool m_disallowCallTerm;
        bool m_restrictGrantToAffOnly;
        bool m_enableInCallCtrl;
        bool m_rejectUnknownRID;

        bool m_filterHeaders;
        bool m_filterTerminators;

        bool m_forceListUpdate;

        bool m_disallowU2U;
        std::vector<uint32_t> m_dropU2UPeerTable;

        bool m_enableInfluxDB;
        std::string m_influxServerAddress;
        uint16_t m_influxServerPort;
        std::string m_influxServerToken;
        std::string m_influxOrg;
        std::string m_influxBucket;
        bool m_influxLogRawData;
        influxdb::ServerInfo m_influxServer;

        bool m_disablePacketData;
        bool m_dumpPacketData;
        bool m_verbosePacketData;

        bool m_reportPeerPing;
        bool m_verbose;

        /**
         * @brief Entry point to process a given network packet.
         * @param arg Instance of the NetPacketRequest structure.
         * @returns void* (Ignore)
         */
        static void* threadedNetworkRx(void* arg);

        /**
         * @brief Checks if the passed peer ID is blocked from unit-to-unit traffic.
         * @param peerId Peer ID.
         * @returns bool True, if peer is blocked from unit-to-unit traffic, otherwise false.
         */
        bool checkU2UDroppedPeer(uint32_t peerId);

        /**
         * @brief Erases a stream ID from the given peer ID connection.
         * @param peerId Peer ID.
         * @param streamId Stream ID.
         */
        void eraseStreamPktSeq(uint32_t peerId, uint32_t streamId);

        /**
         * @brief Helper to create a peer on the peers affiliations list.
         * @param peerId Peer ID.
         * @param peerName Textual peer name for the given peer ID.
         */
        void createPeerAffiliations(uint32_t peerId, std::string peerName);
        /**
         * @brief Helper to erase the peer from the peers affiliations list.
         * @param peerId Peer ID.
         * @returns bool True, if the peer affiliations were deleted, otherwise false.
         */
        bool erasePeerAffiliations(uint32_t peerId);
        /**
         * @brief Helper to erase the peer from the peers list.
         * @param peerId Peer ID.
         * @returns bool True, if peer was deleted, otherwise false.
         */
        bool erasePeer(uint32_t peerId);

        /**
         * @brief Helper to resolve the peer ID to its identity string.
         * @param peerId Peer ID.
         * @returns std::string Textual peer name for the given peer ID.
         */
        std::string resolvePeerIdentity(uint32_t peerId);

        /**
         * @brief Helper to complete setting up a repeater login request.
         * @param peerId Peer ID.
         * @param streamId Stream ID for the login sequence.
         * @param connection Instance of the FNEPeerConnection class.
         */
        void setupRepeaterLogin(uint32_t peerId, uint32_t streamId, FNEPeerConnection* connection);

        /**
         * @brief Helper to send the ACL lists to the specified peer in a separate thread.
         * @param peerId Peer ID.
         */
        void peerACLUpdate(uint32_t peerId);
        /**
         * @brief Entry point to send the ACL lists to the specified peer in a separate thread.
         * @param arg Instance of the ACLUpdateRequest structure.
         * @returns void* (Ignore)
         */
        static void* threadedACLUpdate(void* arg);

        /**
         * @brief Helper to send the list of whitelisted RIDs to the specified peer.
         * @param peerId Peer ID.
         * @param streamId Stream ID for this message.
         * @param sendISSI Flag indicating the RID transfer is to an external peer via ISSI.
         */
        void writeWhitelistRIDs(uint32_t peerId, uint32_t streamId, bool sendISSI);
        /**
         * @brief Helper to send the list of blacklisted RIDs to the specified peer.
         * @param peerId Peer ID.
         * @param streamId Stream ID for this message.
         */
        void writeBlacklistRIDs(uint32_t peerId, uint32_t streamId);
        /**
         * @brief Helper to send the list of active TGIDs to the specified peer.
         * @param peerId Peer ID.
         * @param streamId Stream ID for this message.
         * @param sendISSI Flag indicating the TGID transfer is to an external peer via ISSI.
         */
        void writeTGIDs(uint32_t peerId, uint32_t streamId, bool sendISSI);
        /**
         * @brief Helper to send the list of deactivated TGIDs to the specified peer.
         * @param peerId Peer ID.
         * @param streamId Stream ID for this message.
         */
        void writeDeactiveTGIDs(uint32_t peerId, uint32_t streamId);
        /**
         * @brief Helper to send the list of peers to the specified peer.
         * @param peerId Peer ID.
         * @param streamId Stream ID for this message.
         */
<<<<<<< HEAD
        void writePeerList(uint32_t peerId);
        
        /**
         * @brief Helper to send a In-Call Control command to the specified peer.
         * @param peerId Peer ID.
         * @param subFunc Network Sub-Function.
         * @param command In-Call Control Command.
         * @param dstId Destination ID.
         * @param slotNo DMR slot.
         */
        bool writePeerICC(uint32_t peerId, NET_SUBFUNC::ENUM subFunc = NET_SUBFUNC::PROTOCOL_SUBFUNC_DMR, 
            NET_ICC::ENUM command = NET_ICC::NOP, uint32_t dstId = 0U, uint8_t slotNo = 0U);
=======
        void writePeerList(uint32_t peerId, uint32_t streamId);
>>>>>>> ded26021

        /**
         * @brief Helper to send a data message to the specified peer with a explicit packet sequence.
         * @param peerId Peer ID.
         * @param opcode FNE network opcode pair.
         * @param[in] data Buffer containing message to send to peer.
         * @param length Length of buffer.
         * @param pktSeq RTP packet sequence for this message.
         * @param streamId Stream ID for this message.
         * @param queueOnly Flag indicating this message should be queued for transmission.
         * @param incPktSeq Flag indicating the message should increment the packet sequence after transmission.
         * @param directWrite Flag indicating this message should be immediately directly written.
         */
        bool writePeer(uint32_t peerId, FrameQueue::OpcodePair opcode, const uint8_t* data, uint32_t length, 
            uint16_t pktSeq, uint32_t streamId, bool queueOnly, bool incPktSeq = false, bool directWrite = false) const;

        /**
         * @brief Helper to send a command message to the specified peer.
         * @param peerId Peer ID.
         * @param opcode FNE network opcode pair.
         * @param[in] data Buffer containing message to send to peer.
         * @param length Length of buffer.
         * @param streamId Stream ID for this message.
         * @param incPktSeq Flag indicating the message should increment the packet sequence after transmission.
         */
        bool writePeerCommand(uint32_t peerId, FrameQueue::OpcodePair opcode, const uint8_t* data, uint32_t length, 
            uint32_t streamId, bool incPktSeq) const;

        /**
         * @brief Helper to send a ACK response to the specified peer.
         * @param peerId Peer ID.
         * @param streamId Stream ID for this message.
         * @param[in] data Buffer containing response data to send to peer.
         * @param length Length of buffer.
         */
        bool writePeerACK(uint32_t peerId, uint32_t streamId, const uint8_t* data = nullptr, uint32_t length = 0U);

        /**
         * @brief Helper to log a warning specifying which NAK reason is being sent a peer.
         * @param peerId Peer ID.
         * @param tag Tag.
         * @param reason NAK reason.
         */
        void logPeerNAKReason(uint32_t peerId, const char* tag, NET_CONN_NAK_REASON reason);
        /**
         * @brief Helper to send a NAK response to the specified peer.
         * @param peerId Peer ID.
         * @param streamId Stream ID for this message.
         * @param tag Tag.
         * @param reason NAK reason.
         */
        bool writePeerNAK(uint32_t peerId, uint32_t streamId, const char* tag, NET_CONN_NAK_REASON reason = NET_CONN_NAK_GENERAL_FAILURE);
        /**
         * @brief Helper to send a NAK response to the specified peer.
         * @param peerId Peer ID.
         * @param tag Tag.
         * @param reason NAK reason.
         * @param addr IP Address and Port.
         * @param addrLen 
         */
        bool writePeerNAK(uint32_t peerId, const char* tag, NET_CONN_NAK_REASON reason, sockaddr_storage& addr, uint32_t addrLen);
    };
} // namespace network

#endif // __FNE_NETWORK_H__<|MERGE_RESOLUTION|>--- conflicted
+++ resolved
@@ -684,22 +684,19 @@
          * @param peerId Peer ID.
          * @param streamId Stream ID for this message.
          */
-<<<<<<< HEAD
-        void writePeerList(uint32_t peerId);
+        void writePeerList(uint32_t peerId, uint32_t streamId);
         
         /**
          * @brief Helper to send a In-Call Control command to the specified peer.
          * @param peerId Peer ID.
+         * @param streamId Stream ID for this message.
          * @param subFunc Network Sub-Function.
          * @param command In-Call Control Command.
          * @param dstId Destination ID.
          * @param slotNo DMR slot.
          */
-        bool writePeerICC(uint32_t peerId, NET_SUBFUNC::ENUM subFunc = NET_SUBFUNC::PROTOCOL_SUBFUNC_DMR, 
+        bool writePeerICC(uint32_t peerId, uint32_t streamId, NET_SUBFUNC::ENUM subFunc = NET_SUBFUNC::PROTOCOL_SUBFUNC_DMR, 
             NET_ICC::ENUM command = NET_ICC::NOP, uint32_t dstId = 0U, uint8_t slotNo = 0U);
-=======
-        void writePeerList(uint32_t peerId, uint32_t streamId);
->>>>>>> ded26021
 
         /**
          * @brief Helper to send a data message to the specified peer with a explicit packet sequence.
