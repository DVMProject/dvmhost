--- conflicted
+++ resolved
@@ -348,11 +348,7 @@
     uint32_t talkgroupConfigReload = talkgroupRules["time"].as<uint32_t>(30U);
 
     std::string peerListLookupFile = systemConf["peer_acl"]["file"].as<std::string>();
-<<<<<<< HEAD
-    bool peerListLookupEnable = systemConf["peer_acl"]["enabled"].as<bool>();
-=======
     bool peerListLookupEnable = systemConf["peer_acl"]["enabled"].as<bool>(false);
->>>>>>> a95f0b30
     std::string peerListModeStr = systemConf["peer_acl"]["mode"].as<std::string>("whitelist");
     uint32_t peerListConfigReload = systemConf["peer_acl"]["time"].as<uint32_t>(30U);
 
@@ -374,13 +370,8 @@
 
     // try to load peer whitelist/blacklist
     LogInfo("Peer List Lookups");
-<<<<<<< HEAD
-    LogInfo("    Enabled: %s", peerListLookupEnable ? "Yes" : "No");
-    LogInfo("    Mode: %s", peerListMode == lookups::PeerListLookup::BLACKLIST ? "Blacklist" : "Whitelist");
-=======
     LogInfo("    Enabled: %s", peerListLookupEnable ? "yes" : "no");
     LogInfo("    Mode: %s", peerListMode == lookups::PeerListLookup::BLACKLIST ? "blacklist" : "whitelist");
->>>>>>> a95f0b30
     LogInfo("    File: %s", peerListLookupFile.length() > 0U ? peerListLookupFile.c_str() : "None");
     if (peerListConfigReload > 0U)
         LogInfo("    Reload: %u mins", peerListConfigReload);
