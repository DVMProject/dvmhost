--- conflicted
+++ resolved
@@ -176,12 +176,11 @@
     m_slot1->m_ignoreAffiliationCheck = ignoreAffiliationCheck;
     m_slot2->m_ignoreAffiliationCheck = ignoreAffiliationCheck;
 
-<<<<<<< HEAD
     // set the In-Call Control function callback
     if (m_network != nullptr) {
         m_network->setDMRICCCallback([=](network::NET_ICC::ENUM command, uint32_t dstId, uint8_t slotNo) { processInCallCtrl(command, dstId, slotNo); });
     }
-=======
+
     /*
     ** Network Grant Disables
     */
@@ -193,7 +192,6 @@
     m_slot1->m_convNetGrantDemand = convNetGrantDemand;
     m_slot2->m_convNetGrantDemand = convNetGrantDemand;
 
->>>>>>> ded26021
 
     if (printOptions) {
         if (enableTSCC) {
