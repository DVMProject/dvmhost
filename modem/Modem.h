--- conflicted
+++ resolved
@@ -101,11 +101,7 @@
 
         CMD_SET_SYMLVLADJ = 0x04U,
         CMD_SET_RXLEVEL = 0x05U,
-<<<<<<< HEAD
-        CMD_SET_FREQUENCY = 0x06U,
-=======
         CMD_SET_RFPARAMS = 0x06U,
->>>>>>> e3e8d4c6
 
         CMD_CAL_DATA = 0x08U,
         CMD_RSSI_DATA = 0x09U,
@@ -322,10 +318,7 @@
 
         uint32_t m_rxFrequency;
         uint32_t m_txFrequency;
-<<<<<<< HEAD
-=======
         uint8_t m_rfPower;
->>>>>>> e3e8d4c6
 
         int m_dmrSymLevel3Adj;
         int m_dmrSymLevel1Adj;
@@ -375,12 +368,8 @@
         bool writeConfig();
         /// <summary>Write symbol level adjustments to the air interface modem.</summary>
         bool writeSymbolAdjust();
-<<<<<<< HEAD
-        bool writeFrequency();
-=======
         /// <summary>Write RF parameters to the air interface modem.</summary>
         bool writeRFParams();
->>>>>>> e3e8d4c6
 
         /// <summary>Print debug air interface messages to the host log.</summary>
         void printDebug(const uint8_t* buffer, uint16_t len);
