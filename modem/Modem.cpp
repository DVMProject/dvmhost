/**
* Digital Voice Modem - Host Software
* GPLv2 Open Source. Use is subject to license terms.
* DO NOT ALTER OR REMOVE COPYRIGHT NOTICES OR THIS FILE HEADER.
*
* @package DVM / Host Software
*
*/
//
// Based on code from the MMDVMHost project. (https://github.com/g4klx/MMDVMHost)
// Licensed under the GPLv2 License (https://opensource.org/licenses/GPL-2.0)
//
/*
*   Copyright (C) 2011-2021 by Jonathan Naylor G4KLX
*   Copyright (C) 2017-2021 by Bryan Biedenkapp N2PLL
*   Copyright (C) 2021 by Nat Moore <https://github.com/jelimoore>
*
*   This program is free software; you can redistribute it and/or modify
*   it under the terms of the GNU General Public License as published by
*   the Free Software Foundation; either version 2 of the License, or
*   (at your option) any later version.
*
*   This program is distributed in the hope that it will be useful,
*   but WITHOUT ANY WARRANTY; without even the implied warranty of
*   MERCHANTABILITY or FITNESS FOR A PARTICULAR PURPOSE.  See the
*   GNU General Public License for more details.
*
*   You should have received a copy of the GNU General Public License
*   along with this program; if not, write to the Free Software
*   Foundation, Inc., 675 Mass Ave, Cambridge, MA 02139, USA.
*/
#include "Defines.h"
#include "dmr/DMRDefines.h"
#include "p25/P25Defines.h"
#include "modem/Modem.h"
#include "Log.h"
#include "Thread.h"
#include "Utils.h"

using namespace modem;

#include <cmath>
#include <cstdio>
#include <cassert>
#include <cstdint>
#include <ctime>

#if defined(_WIN32) || defined(_WIN64)
#define WIN32_LEAN_AND_MEAN
#include <windows.h>
#else
#include <unistd.h>
#endif

// ---------------------------------------------------------------------------
//  Public Class Members
// ---------------------------------------------------------------------------
/// <summary>
/// Initializes a new instance of the Modem class.
/// </summary>
/// <param name="port">Port the air interface modem is connected to.</param>
/// <param name="duplex">Flag indicating the modem is operating in duplex mode.</param>
/// <param name="rxInvert">Flag indicating the Rx polarity should be inverted.</param>
/// <param name="txInvert">Flag indicating the Tx polarity should be inverted.</param>
/// <param name="pttInvert">Flag indicating the PTT polarity should be inverted.</param>
/// <param name="dcBlocker">Flag indicating whether the DSP DC-level blocking should be enabled.</param>
/// <param name="cosLockout">Flag indicating whether the COS signal should be used to lockout the modem.</param>
/// <param name="fdmaPreamble">Count of FDMA preambles to transmit before data. (P25/DMR DMO)</param>
/// <param name="dmrRxDelay">Compensate for delay in receiver audio chain in ms. Usually DSP based.</param>
/// <param name="p25CorrCount">P25 Correlation Countdown.</param>
/// <param name="disableOFlowReset">Flag indicating whether the ADC/DAC overflow reset logic is disabled.</param>
/// <param name="packetPlayoutTime">Length of time in MS between packets to send to modem.</param>
/// <param name="trace">Flag indicating whether air interface modem trace is enabled.</param>
/// <param name="debug">Flag indicating whether air interface modem debug is enabled.</param>
Modem::Modem(port::IModemPort* port, bool duplex, bool rxInvert, bool txInvert, bool pttInvert, bool dcBlocker,
    bool cosLockout, uint8_t fdmaPreamble, uint8_t dmrRxDelay, uint8_t p25CorrCount, uint8_t packetPlayoutTime, bool disableOFlowReset, bool trace, bool debug) :
    m_port(port),
    m_dmrColorCode(0U),
    m_p25NAC(0x293U),
    m_duplex(duplex),
    m_rxInvert(rxInvert),
    m_txInvert(txInvert),
    m_pttInvert(pttInvert),
    m_dcBlocker(dcBlocker),
    m_cosLockout(cosLockout),
    m_fdmaPreamble(fdmaPreamble),
    m_dmrRxDelay(dmrRxDelay),
    m_p25CorrCount(p25CorrCount),
    m_rxLevel(0U),
    m_cwIdTXLevel(0U),
    m_dmrTXLevel(0U),
    m_p25TXLevel(0U),
    m_disableOFlowReset(disableOFlowReset),
    m_dmrEnabled(false),
    m_p25Enabled(false),
    m_rxDCOffset(0),
    m_txDCOffset(0),
    m_rxFrequency(0U),
    m_txFrequency(0U),
<<<<<<< HEAD
=======
    m_rfPower(0U),
>>>>>>> e3e8d4c6
    m_dmrSymLevel3Adj(0),
    m_dmrSymLevel1Adj(0),
    m_p25SymLevel3Adj(0),
    m_p25SymLevel1Adj(0),
    m_adcOverFlowCount(0U),
    m_dacOverFlowCount(0U),
    m_modemState(STATE_IDLE),
    m_buffer(NULL),
    m_length(0U),
    m_rspOffset(0U),
    m_rspState(RESP_START),
    m_rspDoubleLength(false),
    m_rspType(CMD_GET_STATUS),
    m_openPortHandler(NULL),
    m_closePortHandler(NULL),
    m_rspHandler(NULL),
    m_rxDMRData1(1000U, "Modem RX DMR1"),
    m_rxDMRData2(1000U, "Modem RX DMR2"),
    m_txDMRData1(1000U, "Modem TX DMR1"),
    m_txDMRData2(1000U, "Modem TX DMR2"),
    m_rxP25Data(1000U, "Modem RX P25"),
    m_txP25Data(1000U, "Modem TX P25"),
    m_statusTimer(1000U, 0U, 250U),
    m_inactivityTimer(1000U, 4U),
    m_dmrSpace1(0U),
    m_dmrSpace2(0U),
    m_p25Space(0U),
    m_tx(false),
    m_cd(false),
    m_lockout(false),
    m_error(false),
    m_trace(trace),
    m_debug(debug),
    m_playoutTimer(1000U, 0U, packetPlayoutTime)
{
    assert(port != NULL);

    m_buffer = new uint8_t[BUFFER_LENGTH];
}

/// <summary>
/// Finalizes a instance of the Modem class.
/// </summary>
Modem::~Modem()
{
    delete m_port;
    delete[] m_buffer;
}

/// <summary>
/// Sets the RF DC offset parameters.
/// </summary>
/// <param name="txDCOffset"></param>
/// <param name="rxDCOffset"></param>
void Modem::setRFParams(unsigned int rxFrequency, unsigned int txFrequency, int txDCOffset, int rxDCOffset)
{
    m_rxFrequency = rxFrequency;
	m_txFrequency = txFrequency;
    m_txDCOffset = txDCOffset;
    m_rxDCOffset = rxDCOffset;
}

/// <summary>
/// Sets the enabled modes.
/// </summary>
/// <param name="dmrEnabled"></param>
/// <param name="p25Enabled"></param>
void Modem::setModeParams(bool dmrEnabled, bool p25Enabled)
{
    m_dmrEnabled = dmrEnabled;
    m_p25Enabled = p25Enabled;
}

/// <summary>
/// Sets the RF deviation levels.
/// </summary>
/// <param name="rxLevel"></param>
/// <param name="cwIdTXLevel"></param>
/// <param name="dmrTXLevel"></param>
/// <param name="p25TXLevel"></param>
void Modem::setLevels(float rxLevel, float cwIdTXLevel, float dmrTXLevel, float p25TXLevel)
{
    m_rxLevel = rxLevel;
    m_cwIdTXLevel = cwIdTXLevel;
    m_dmrTXLevel = dmrTXLevel;
    m_p25TXLevel = p25TXLevel;
}

/// <summary>
/// Sets the symbol adjustment levels
/// </summary>
/// <param name="dmrSymLevel3Adj"></param>
/// <param name="dmrSymLevel1Adj"></param>
/// <param name="p25SymLevel3Adj"></param>
/// <param name="p25SymLevel1Adj"></param>
void Modem::setSymbolAdjust(int dmrSymLevel3Adj, int dmrSymLevel1Adj, int p25SymLevel3Adj, int p25SymLevel1Adj)
{
    m_dmrSymLevel3Adj = dmrSymLevel3Adj;
    if (dmrSymLevel3Adj > 128)
        m_dmrSymLevel3Adj = 0;
    if (dmrSymLevel3Adj < -128)
        m_dmrSymLevel3Adj = 0;

    m_dmrSymLevel1Adj = dmrSymLevel1Adj;
    if (dmrSymLevel1Adj > 128)
        m_dmrSymLevel1Adj = 0;
    if (dmrSymLevel1Adj < -128)
        m_dmrSymLevel1Adj = 0;

    m_p25SymLevel3Adj = p25SymLevel3Adj;
    if (p25SymLevel3Adj > 128)
        m_p25SymLevel3Adj = 0;
    if (p25SymLevel3Adj < -128)
        m_p25SymLevel3Adj = 0;

    m_p25SymLevel1Adj = p25SymLevel1Adj;
    if (p25SymLevel1Adj > 128)
        m_p25SymLevel1Adj = 0;
    if (p25SymLevel1Adj < -128)
        m_p25SymLevel1Adj = 0;
}

/// <summary>
/// Sets the RF parameters.
/// </summary>
/// <param name="rxFreq"></param>
/// <param name="txFreq"></param>
/// <param name="rfPower"></param>
void Modem::setRFParams(uint32_t rxFreq, uint32_t txFreq, uint8_t rfPower)
{
    m_rfPower = rfPower;
    m_rxFrequency = rxFreq;
    m_txFrequency = txFreq;
}

/// <summary>
/// Sets the DMR color code.
/// </summary>
/// <param name="colorCode"></param>
void Modem::setDMRColorCode(uint32_t colorCode)
{
    assert(colorCode < 16U);

    m_dmrColorCode = colorCode;
}

/// <summary>
/// Sets the P25 NAC.
/// </summary>
/// <param name="nac"></param>
void Modem::setP25NAC(uint32_t nac)
{
    assert(nac < 0xFFFU);

    m_p25NAC = nac;
}

/// <summary>
/// Sets the RF receive deviation levels.
/// </summary>
/// <param name="rxLevel"></param>
void Modem::setRXLevel(float rxLevel)
{
    m_rxLevel = rxLevel;

    uint8_t buffer[4U];

    buffer[0U] = DVM_FRAME_START;
    buffer[1U] = 16U;
    buffer[2U] = CMD_SET_RXLEVEL;

    buffer[3U] = (uint8_t)(m_rxLevel * 2.55F + 0.5F);

    // Utils::dump(1U, "Written", buffer, 16U);

    int ret = write(buffer, 16U);
    if (ret != 16)
        return;

    uint32_t count = 0U;
    RESP_TYPE_DVM resp;
    do {
        Thread::sleep(10U);

        resp = getResponse();
        if (resp == RTM_OK && m_buffer[2U] != CMD_ACK && m_buffer[2U] != CMD_NAK) {
            count++;
            if (count >= MAX_RESPONSES) {
                LogError(LOG_MODEM, "No response, SET_RXLEVEL command");
                return;
            }
        }
    } while (resp == RTM_OK && m_buffer[2U] != CMD_ACK && m_buffer[2U] != CMD_NAK);

    // Utils::dump(1U, "Response", m_buffer, m_length);

    if (resp == RTM_OK && m_buffer[2U] == CMD_NAK) {
        LogError(LOG_MODEM, "NAK to the SET_RXLEVEL command from the modem");
    }
}

/// <summary>
/// Sets a custom modem response handler.
/// </summary>
/// <remarks>
/// If the response handler returns true, processing will stop, otherwise it will continue.
/// </remarks>
/// <param name="handler"></param>
void Modem::setResponseHandler(std::function<MODEM_RESP_HANDLER> handler)
{
    assert(handler != NULL);

    m_rspHandler = handler;
}

/// <summary>
/// Sets a custom modem open port handler.
/// </summary>
/// <remarks>
/// If the open handler is set, it is the responsibility of the handler to complete air interface
/// initialization (i.e. write configuration, etc).
/// </remarks>
/// <param name="handler"></param>
void Modem::setOpenHandler(std::function<MODEM_OC_PORT_HANDLER> handler)
{
    assert(handler != NULL);

    m_openPortHandler = handler;
}

/// <summary>
/// Sets a custom modem close port handler.
/// </summary>
/// <param name="handler"></param>
void Modem::setCloseHandler(std::function<MODEM_OC_PORT_HANDLER> handler)
{
    assert(handler != NULL);

    m_closePortHandler = handler;
}

/// <summary>
/// Opens connection to the air interface modem.
/// </summary>
/// <returns>True, if connection to modem is established, otherwise false.</returns>
bool Modem::open()
{
    LogMessage(LOG_MODEM, "Initializing modem");

    bool ret = m_port->open();
    if (!ret)
        return false;

    ret = getFirmwareVersion();
    if (!ret) {
        m_port->close();
        return false;
    }
    else {
        // Stopping the inactivity timer here when a firmware version has been
        // successfuly read prevents the death spiral of "no reply from modem..."
        m_inactivityTimer.stop();
    }

    m_rspOffset = 0U;
    m_rspState = RESP_START;

    // do we have an open port handler?
    if (m_openPortHandler) {
        ret = m_openPortHandler(this);
        if (!ret)
            return false;

        m_error = false;
        m_playoutTimer.start();

        return true;
    }

<<<<<<< HEAD
    ret = writeFrequency();
    if (!ret) {
        ret = writeFrequency();
        if (!ret) {
            LogError(LOG_MODEM, "Modem unresponsive to frequency set after 2 attempts. Stopping.");
=======
    ret = writeRFParams();
    if (!ret) {
        ret = writeRFParams();
        if (!ret) {
            LogError(LOG_MODEM, "Modem unresponsive to RF parameters set after 2 attempts. Stopping.");
>>>>>>> e3e8d4c6
            m_port->close();
            return false;
        }
    }

    ret = writeConfig();
    if (!ret) {
        ret = writeConfig();
        if (!ret) {
            LogError(LOG_MODEM, "Modem unresponsive to configuration set after 2 attempts. Stopping.");
            m_port->close();
            return false;
        }
    }

    writeSymbolAdjust();

    m_statusTimer.start();

    m_error = false;

    LogMessage(LOG_MODEM, "Modem Ready [Direct Mode]");
    return true;
}

/// <summary>
/// Updates the timer by the passed number of milliseconds.
/// </summary>
/// <param name="ms"></param>
void Modem::clock(uint32_t ms)
{
    // poll the modem status every 250ms
    m_statusTimer.clock(ms);
    if (m_statusTimer.hasExpired()) {
        getStatus();
        m_statusTimer.start();
    }

    m_inactivityTimer.clock(ms);
    if (m_inactivityTimer.hasExpired()) {
        LogError(LOG_MODEM, "No reply from the modem for some time, resetting it");

        m_error = true;
        m_adcOverFlowCount = 0U;
        m_dacOverFlowCount = 0U;

        close();

        Thread::sleep(2000U);        // 2s
        while (!open()) {
            Thread::sleep(5000U);    // 5s
            close();
        }
    }

    bool forceModemReset = false;
    RESP_TYPE_DVM type = getResponse();

    // do we have a custom response handler?
    if (m_rspHandler != NULL) {
        // execute custom response handler
        if (m_rspHandler(this, ms, type, m_rspDoubleLength, m_buffer, m_length)) {
            // all logic handled by handler -- return
            return;
        }
    }

    if (type == RTM_TIMEOUT) {
        // Nothing to do
    }
    else if (type == RTM_ERROR) {
        // Nothing to do
    }
    else {
        // type == RTM_OK
        switch (m_buffer[2U]) {
        /** Digital Mobile Radio */
        case CMD_DMR_DATA1:
        {
            //if (m_trace)
            //    Utils::dump(1U, "RX DMR Data 1", m_buffer, m_length);

            if (m_rspDoubleLength) {
                LogError(LOG_MODEM, "CMD_DMR_DATA1 double length?; len = %u", m_length);
                break;
            }

            uint8_t data = m_length - 2U;
            m_rxDMRData1.addData(&data, 1U);

            if (m_buffer[3U] == (dmr::DMR_SYNC_DATA | dmr::DT_TERMINATOR_WITH_LC))
                data = TAG_EOT;
            else
                data = TAG_DATA;
            m_rxDMRData1.addData(&data, 1U);

            m_rxDMRData1.addData(m_buffer + 3U, m_length - 3U);
        }
        break;

        case CMD_DMR_DATA2:
        {
            //if (m_trace)
            //    Utils::dump(1U, "RX DMR Data 2", m_buffer, m_length);

            if (m_rspDoubleLength) {
                LogError(LOG_MODEM, "CMD_DMR_DATA2 double length?; len = %u", m_length);
                break;
            }

            uint8_t data = m_length - 2U;
            m_rxDMRData2.addData(&data, 1U);

            if (m_buffer[3U] == (dmr::DMR_SYNC_DATA | dmr::DT_TERMINATOR_WITH_LC))
                data = TAG_EOT;
            else
                data = TAG_DATA;
            m_rxDMRData2.addData(&data, 1U);

            m_rxDMRData2.addData(m_buffer + 3U, m_length - 3U);
        }
        break;

        case CMD_DMR_LOST1:
        {
            //if (m_trace)
            //    Utils::dump(1U, "RX DMR Lost 1", m_buffer, m_length);

            if (m_rspDoubleLength) {
                LogError(LOG_MODEM, "CMD_DMR_LOST1 double length?; len = %u", m_length);
                break;
            }

            uint8_t data = 1U;
            m_rxDMRData1.addData(&data, 1U);

            data = TAG_LOST;
            m_rxDMRData1.addData(&data, 1U);
        }
        break;

        case CMD_DMR_LOST2:
        {
            //if (m_trace)
            //    Utils::dump(1U, "RX DMR Lost 2", m_buffer, m_length);

            if (m_rspDoubleLength) {
                LogError(LOG_MODEM, "CMD_DMR_LOST2 double length?; len = %u", m_length);
                break;
            }

            uint8_t data = 1U;
            m_rxDMRData2.addData(&data, 1U);

            data = TAG_LOST;
            m_rxDMRData2.addData(&data, 1U);
        }
        break;

        /** Project 25 */
        case CMD_P25_DATA:
        {
            //if (m_trace)
            //    Utils::dump(1U, "RX P25 Data", m_buffer, m_length);

            if (m_rspDoubleLength) {
                LogError(LOG_MODEM, "CMD_P25_DATA double length?; len = %u", m_length);
                break;
            }

            uint8_t data = m_length - 2U;
            m_rxP25Data.addData(&data, 1U);

            data = TAG_DATA;
            m_rxP25Data.addData(&data, 1U);

            m_rxP25Data.addData(m_buffer + 3U, m_length - 3U);
        }
        break;

        case CMD_P25_LOST:
        {
            //if (m_trace)
            //    Utils::dump(1U, "RX P25 Lost", m_buffer, m_length);

            if (m_rspDoubleLength) {
                LogError(LOG_MODEM, "CMD_P25_LOST double length?; len = %u", m_length);
                break;
            }

            uint8_t data = 1U;
            m_rxP25Data.addData(&data, 1U);

            data = TAG_LOST;
            m_rxP25Data.addData(&data, 1U);
        }
        break;

        /** General */
        case CMD_GET_STATUS:
        {
            //if (m_trace)
            //   Utils::dump(1U, "Get Status", m_buffer, m_length);

            m_modemState = (DVM_STATE)m_buffer[4U];

            m_tx = (m_buffer[5U] & 0x01U) == 0x01U;

            bool adcOverflow = (m_buffer[5U] & 0x02U) == 0x02U;
            if (adcOverflow) {
                //LogError(LOG_MODEM, "ADC levels have overflowed");
                m_adcOverFlowCount++;

                if (m_adcOverFlowCount >= MAX_ADC_OVERFLOW / 2U) {
                    LogWarning(LOG_MODEM, "ADC overflow count > %u!", MAX_ADC_OVERFLOW / 2U);
                }

                if (!m_disableOFlowReset) {
                    if (m_adcOverFlowCount > MAX_ADC_OVERFLOW) {
                        LogError(LOG_MODEM, "ADC overflow count > %u, resetting modem", MAX_ADC_OVERFLOW);
                        forceModemReset = true;
                    }
                }
                else {
                    m_adcOverFlowCount = 0U;
                }
            }
            else {
                if (m_adcOverFlowCount != 0U) {
                    m_adcOverFlowCount--;
                }
            }

            bool rxOverflow = (m_buffer[5U] & 0x04U) == 0x04U;
            if (rxOverflow)
                LogError(LOG_MODEM, "RX buffer has overflowed");

            bool txOverflow = (m_buffer[5U] & 0x08U) == 0x08U;
            if (txOverflow)
                LogError(LOG_MODEM, "TX buffer has overflowed");

            m_lockout = (m_buffer[5U] & 0x10U) == 0x10U;

            bool dacOverflow = (m_buffer[5U] & 0x20U) == 0x20U;
            if (dacOverflow) {
                //LogError(LOG_MODEM, "DAC levels have overflowed");
                m_dacOverFlowCount++;

                if (m_dacOverFlowCount > MAX_DAC_OVERFLOW / 2U) {
                    LogWarning(LOG_MODEM, "DAC overflow count > %u!", MAX_DAC_OVERFLOW / 2U);
                }

                if (!m_disableOFlowReset) {
                    if (m_dacOverFlowCount > MAX_DAC_OVERFLOW) {
                        LogError(LOG_MODEM, "DAC overflow count > %u, resetting modem", MAX_DAC_OVERFLOW);
                        forceModemReset = true;
                    }
                }
                else {
                    m_dacOverFlowCount = 0U;
                }
            }
            else {
                if (m_dacOverFlowCount != 0U) {
                    m_dacOverFlowCount--;
                }
            }

            m_cd = (m_buffer[5U] & 0x40U) == 0x40U;

            m_dmrSpace1 = m_buffer[7U];
            m_dmrSpace2 = m_buffer[8U];
            m_p25Space = m_buffer[10U];

            m_inactivityTimer.start();
        }
        break;

        case CMD_GET_VERSION:
        case CMD_ACK:
            break;

        case CMD_NAK:
            LogWarning(LOG_MODEM, "NAK, command = 0x%02X, reason = %u", m_buffer[3U], m_buffer[4U]);
            break;

        case CMD_DEBUG1:
        case CMD_DEBUG2:
        case CMD_DEBUG3:
        case CMD_DEBUG4:
        case CMD_DEBUG5:
        case CMD_DEBUG_DUMP:
            printDebug(m_buffer, m_length);
            break;

        default:
            LogWarning(LOG_MODEM, "Unknown message, type = %02X", m_buffer[2U]);
            Utils::dump("Buffer dump", m_buffer, m_length);
            break;
        }
    }

    // force a modem reset because of a error condition
    if (forceModemReset) {
        m_error = true;
        forceModemReset = false;
        m_adcOverFlowCount = 0U;
        m_dacOverFlowCount = 0U;

        close();

        Thread::sleep(2000U);        // 2s
        while (!open())
            Thread::sleep(5000U);    // 5s
    }

    // Only feed data to the modem if the playout timer has expired
    m_playoutTimer.clock(ms);
    if (!m_playoutTimer.hasExpired())
        return;

    // write DMR slot 1 data to air interface
    if (m_dmrSpace1 > 1U && !m_txDMRData1.isEmpty()) {
        uint8_t len = 0U;
        m_txDMRData1.getData(&len, 1U);
        m_txDMRData1.getData(m_buffer, len);

        //if (m_trace)
        //    Utils::dump(1U, "TX DMR Data 1", m_buffer, len);

        int ret = write(m_buffer, len);
        if (ret != int(len))
            LogError(LOG_MODEM, "Error writing DMR slot 1 data");

        m_playoutTimer.start();

        m_dmrSpace1--;
    }

    // write DMR slot 2 data to air interface
    if (m_dmrSpace2 > 1U && !m_txDMRData2.isEmpty()) {
        uint8_t len = 0U;
        m_txDMRData2.getData(&len, 1U);
        m_txDMRData2.getData(m_buffer, len);

        //if (m_trace)
        //    Utils::dump(1U, "TX DMR Data 2", m_buffer, len);

        int ret = write(m_buffer, len);
        if (ret != int(len))
            LogError(LOG_MODEM, "Error writing DMR slot 2 data");

        m_playoutTimer.start();

        m_dmrSpace2--;
    }

    // write P25 data to air interface
    if (m_p25Space > 1U && !m_txP25Data.isEmpty()) {
        uint8_t len = 0U;
        m_txP25Data.getData(&len, 1U);
        m_txP25Data.getData(m_buffer, len);

        //if (m_trace)
        //    Utils::dump(1U, "TX P25 Data", m_buffer, len);

        int ret = write(m_buffer, len);
        if (ret != int(len))
            LogError(LOG_MODEM, "Error writing P25 data");

        m_playoutTimer.start();

        m_p25Space--;
    }
}

/// <summary>
/// Closes connection to the air interface modem.
/// </summary>
void Modem::close()
{
    LogDebug(LOG_MODEM, "Closing the modem");
    m_port->close();

    // do we have a close port handler?
    if (m_closePortHandler != NULL) {
        m_closePortHandler(this);
    }
}

/// <summary>
/// Reads DMR Slot 1 frame data from the DMR Slot 1 ring buffer.
/// </summary>
/// <param name="data">Buffer to write frame data to.</param>
/// <returns>Length of data read from ring buffer.</returns>
uint32_t Modem::readDMRData1(uint8_t* data)
{
    assert(data != NULL);

    if (m_rxDMRData1.isEmpty())
        return 0U;

    uint8_t len = 0U;
    m_rxDMRData1.getData(&len, 1U);
    m_rxDMRData1.getData(data, len);

    return len;
}

/// <summary>
/// Reads DMR Slot 2 frame data from the DMR Slot 2 ring buffer.
/// </summary>
/// <param name="data">Buffer to write frame data to.</param>
/// <returns>Length of data read from ring buffer.</returns>
uint32_t Modem::readDMRData2(uint8_t* data)
{
    assert(data != NULL);

    if (m_rxDMRData2.isEmpty())
        return 0U;

    uint8_t len = 0U;
    m_rxDMRData2.getData(&len, 1U);
    m_rxDMRData2.getData(data, len);

    return len;
}

/// <summary>
/// Reads P25 frame data from the P25 ring buffer.
/// </summary>
/// <param name="data">Buffer to write frame data to.</param>
/// <returns>Length of data read from ring buffer.</returns>
uint32_t Modem::readP25Data(uint8_t* data)
{
    assert(data != NULL);

    if (m_rxP25Data.isEmpty())
        return 0U;

    uint8_t len = 0U;
    m_rxP25Data.getData(&len, 1U);
    m_rxP25Data.getData(data, len);

    return len;
}

/// <summary>
/// Helper to test if the DMR Slot 1 ring buffer has free space.
/// </summary>
/// <returns>True, if the DMR Slot 1 ring buffer has free space, otherwise false.</returns>
bool Modem::hasDMRSpace1() const
{
    uint32_t space = m_txDMRData1.freeSpace() / (dmr::DMR_FRAME_LENGTH_BYTES + 4U);
    return space > 1U;
}

/// <summary>
/// Helper to test if the DMR Slot 2 ring buffer has free space.
/// </summary>
/// <returns>True, if the DMR Slot 2 ring buffer has free space, otherwise false.</returns>
bool Modem::hasDMRSpace2() const
{
    uint32_t space = m_txDMRData2.freeSpace() / (dmr::DMR_FRAME_LENGTH_BYTES + 4U);
    return space > 1U;
}

/// <summary>
/// Helper to test if the P25 ring buffer has free space.
/// </summary>
/// <returns>True, if the P25 ring buffer has free space, otherwise false.</returns>
bool Modem::hasP25Space() const
{
    uint32_t space = m_txP25Data.freeSpace() / (p25::P25_LDU_FRAME_LENGTH_BYTES + 4U);
    return space > 1U;
}

/// <summary>
/// Flag indicating whether or not the air interface modem is transmitting.
/// </summary>
/// <returns>True, if air interface modem is transmitting, otherwise false.</returns>
bool Modem::hasTX() const
{
    return m_tx;
}

/// <summary>
/// Flag indicating whether or not the air interface modem has carrier detect.
/// </summary>
/// <returns>True, if air interface modem has carrier detect, otherwise false.</returns>
bool Modem::hasCD() const
{
    return m_cd;
}

/// <summary>
/// Flag indicating whether or not the air interface modem is currently locked out.
/// </summary>
/// <returns>True, if air interface modem is currently locked out, otherwise false.</returns>
bool Modem::hasLockout() const
{
    return m_lockout;
}

/// <summary>
/// Flag indicating whether or not the air interface modem is currently in an error condition.
/// </summary>
/// <returns>True, if the air interface modem is current in an error condition, otherwise false.</returns>
bool Modem::hasError() const
{
    return m_error;
}

/// <summary>
/// Clears any buffered DMR Slot 1 frame data to be sent to the air interface modem.
/// </summary>
void Modem::clearDMRData1()
{
    if (!m_txDMRData1.isEmpty()) {
        m_txDMRData1.clear();
    }
}

/// <summary>
/// Clears any buffered DMR Slot 2 frame data to be sent to the air interface modem.
/// </summary>
void Modem::clearDMRData2()
{
    if (!m_txDMRData2.isEmpty()) {
        m_txDMRData2.clear();
    }
}

/// <summary>
/// Clears any buffered P25 frame data to be sent to the air interface modem.
/// </summary>
void Modem::clearP25Data()
{
    if (!m_txP25Data.isEmpty()) {
        m_txP25Data.clear();

        uint8_t buffer[3U];

        buffer[0U] = DVM_FRAME_START;
        buffer[1U] = 3U;
        buffer[2U] = CMD_P25_CLEAR;

        // Utils::dump(1U, "Written", buffer, 3U);

        write(buffer, 3U);
    }
}

/// <summary>
/// Internal helper to inject DMR Slot 1 frame data as if it came from the air interface modem.
/// </summary>
/// <param name="data">Data to write to ring buffer.</param>
/// <param name="length">Length of data to write.</param>
void Modem::injectDMRData1(const uint8_t* data, uint32_t length)
{
    assert(data != NULL);
    assert(length > 0U);

    if (m_trace)
        Utils::dump(1U, "Injected DMR Slot 1 Data", data, length);

    uint8_t val = length;
    m_rxDMRData1.addData(&val, 1U);

    val = TAG_DATA;
    m_rxDMRData1.addData(&val, 1U);
    val = dmr::DMR_SYNC_VOICE & dmr::DMR_SYNC_DATA;    // valid sync
    m_rxDMRData1.addData(&val, 1U);

    m_rxDMRData1.addData(data, length);
}

/// <summary>
/// Internal helper to inject DMR Slot 2 frame data as if it came from the air interface modem.
/// </summary>
/// <param name="data">Data to write to ring buffer.</param>
/// <param name="length">Length of data to write.</param>
void Modem::injectDMRData2(const uint8_t* data, uint32_t length)
{
    assert(data != NULL);
    assert(length > 0U);

    if (m_trace)
        Utils::dump(1U, "Injected DMR Slot 2 Data", data, length);

    uint8_t val = length;
    m_rxDMRData2.addData(&val, 1U);

    val = TAG_DATA;
    m_rxDMRData2.addData(&val, 1U);
    val = dmr::DMR_SYNC_VOICE & dmr::DMR_SYNC_DATA;    // valid sync
    m_rxDMRData2.addData(&val, 1U);

    m_rxDMRData2.addData(data, length);
}

/// <summary>
/// Internal helper to inject P25 frame data as if it came from the air interface modem.
/// </summary>
/// <param name="data">Data to write to ring buffer.</param>
/// <param name="length">Length of data to write.</param>
void Modem::injectP25Data(const uint8_t* data, uint32_t length)
{
    assert(data != NULL);
    assert(length > 0U);

    if (m_trace)
        Utils::dump(1U, "Injected P25 Data", data, length);

    uint8_t val = length;
    m_rxP25Data.addData(&val, 1U);

    val = TAG_DATA;
    m_rxP25Data.addData(&val, 1U);
    val = 0x01U;    // valid sync
    m_rxP25Data.addData(&val, 1U);

    m_rxP25Data.addData(data, length);
}

/// <summary>
/// Writes DMR Slot 1 frame data to the DMR Slot 1 ring buffer.
/// </summary>
/// <param name="data">Data to write to ring buffer.</param>
/// <param name="length">Length of data to write.</param>
/// <returns>True, if data is written, otherwise false.</returns>
bool Modem::writeDMRData1(const uint8_t* data, uint32_t length)
{
    assert(data != NULL);
    assert(length > 0U);

    if (data[0U] != TAG_DATA && data[0U] != TAG_EOT)
        return false;

    uint8_t buffer[40U];

    buffer[0U] = DVM_FRAME_START;
    buffer[1U] = length + 2U;
    buffer[2U] = CMD_DMR_DATA1;

    ::memcpy(buffer + 3U, data + 1U, length - 1U);

    uint8_t len = length + 2U;
    m_txDMRData1.addData(&len, 1U);
    m_txDMRData1.addData(buffer, len);

    return true;
}

/// <summary>
/// Writes DMR Slot 2 frame data to the DMR Slot 2 ring buffer.
/// </summary>
/// <param name="data">Data to write to ring buffer.</param>
/// <param name="length">Length of data to write.</param>
/// <returns>True, if data is written, otherwise false.</returns>
bool Modem::writeDMRData2(const uint8_t* data, uint32_t length)
{
    assert(data != NULL);
    assert(length > 0U);

    if (data[0U] != TAG_DATA && data[0U] != TAG_EOT)
        return false;

    uint8_t buffer[40U];

    buffer[0U] = DVM_FRAME_START;
    buffer[1U] = length + 2U;
    buffer[2U] = CMD_DMR_DATA2;

    ::memcpy(buffer + 3U, data + 1U, length - 1U);

    uint8_t len = length + 2U;
    m_txDMRData2.addData(&len, 1U);
    m_txDMRData2.addData(buffer, len);

    return true;
}

/// <summary>
/// Writes P25 frame data to the P25 ring buffer.
/// </summary>
/// <param name="data">Data to write to ring buffer.</param>
/// <param name="length">Length of data to write.</param>
/// <returns>True, if data is written, otherwise false.</returns>
bool Modem::writeP25Data(const uint8_t* data, uint32_t length)
{
    assert(data != NULL);
    assert(length > 0U);

    if (data[0U] != TAG_DATA && data[0U] != TAG_EOT)
        return false;

    uint8_t buffer[250U];

    buffer[0U] = DVM_FRAME_START;
    buffer[1U] = length + 2U;
    buffer[2U] = CMD_P25_DATA;

    ::memcpy(buffer + 3U, data + 1U, length - 1U);

    uint8_t len = length + 2U;
    m_txP25Data.addData(&len, 1U);
    m_txP25Data.addData(buffer, len);

    return true;
}

/// <summary>
/// Triggers the start of DMR transmit.
/// </summary>
/// <param name="tx"></param>
/// <returns>True, if DMR transmit started, otherwise false.</returns>
bool Modem::writeDMRStart(bool tx)
{
    if (tx && m_tx)
        return true;
    if (!tx && !m_tx)
        return true;

    uint8_t buffer[4U];

    buffer[0U] = DVM_FRAME_START;
    buffer[1U] = 4U;
    buffer[2U] = CMD_DMR_START;
    buffer[3U] = tx ? 0x01U : 0x00U;

    // Utils::dump(1U, "Written", buffer, 4U);

    return write(buffer, 4U) == 4;
}

/// <summary>
/// Writes a DMR short LC to the air interface modem.
/// </summary>
/// <param name="lc"></param>
/// <returns>True, if DMR LC is written, otherwise false.</returns>
bool Modem::writeDMRShortLC(const uint8_t* lc)
{
    assert(lc != NULL);

    uint8_t buffer[12U];

    buffer[0U] = DVM_FRAME_START;
    buffer[1U] = 12U;
    buffer[2U] = CMD_DMR_SHORTLC;
    buffer[3U] = lc[0U];
    buffer[4U] = lc[1U];
    buffer[5U] = lc[2U];
    buffer[6U] = lc[3U];
    buffer[7U] = lc[4U];
    buffer[8U] = lc[5U];
    buffer[9U] = lc[6U];
    buffer[10U] = lc[7U];
    buffer[11U] = lc[8U];

    // Utils::dump(1U, "Written", buffer, 12U);

    return write(buffer, 12U) == 12;
}

/// <summary>
/// Writes a DMR abort message for the given slot to the air interface modem.
/// </summary>
/// <param name="slotNo">DMR slot to write abort for.</param>
/// <returns>True, if DMR abort is written, otherwise false.</returns>
bool Modem::writeDMRAbort(uint32_t slotNo)
{
    if (slotNo == 1U)
        m_txDMRData1.clear();
    else
        m_txDMRData2.clear();

    uint8_t buffer[4U];

    buffer[0U] = DVM_FRAME_START;
    buffer[1U] = 4U;
    buffer[2U] = CMD_DMR_ABORT;
    buffer[3U] = slotNo;

    // Utils::dump(1U, "Written", buffer, 4U);

    return write(buffer, 4U) == 4;
}

/// <summary>
/// Writes raw data to the air interface modem.
/// </summary>
/// <param name="data"></param>
/// <param name="length"></param>
/// <returns></returns>
int Modem::write(const uint8_t* data, uint32_t length)
{
    return m_port->write(data, length);
}

/// <summary>
/// Gets the current operating state for the air interface modem.
/// </summary>
/// <returns></returns>
DVM_STATE Modem::getState() const
{
    return m_modemState;
}

/// <summary>
/// Sets the current operating state for the air interface modem.
/// </summary>
/// <param name="state"></param>
/// <returns></returns>
bool Modem::setState(DVM_STATE state)
{
    uint8_t buffer[4U];

    buffer[0U] = DVM_FRAME_START;
    buffer[1U] = 4U;
    buffer[2U] = CMD_SET_MODE;
    buffer[3U] = state;

    // Utils::dump(1U, "Written", buffer, 4U);

    return write(buffer, 4U) == 4;
}

/// <summary>
/// Transmits the given string as CW morse.
/// </summary>
/// <param name="callsign"></param>
/// <returns></returns>
bool Modem::sendCWId(const std::string& callsign)
{
    LogDebug(LOG_MODEM, "sending CW ID");

    uint32_t length = (uint32_t)callsign.length();
    if (length > 200U)
        length = 200U;

    uint8_t buffer[205U];

    buffer[0U] = DVM_FRAME_START;
    buffer[1U] = length + 3U;
    buffer[2U] = CMD_SEND_CWID;

    for (uint32_t i = 0U; i < length; i++)
        buffer[i + 3U] = callsign.at(i);

    //if (m_trace)
    //    Utils::dump(1U, "CW ID Data", buffer, length + 3U);

    return write(buffer, length + 3U) == int(length + 3U);
}

// ---------------------------------------------------------------------------
//  Private Class Members
// ---------------------------------------------------------------------------
/// <summary>
/// Retrieve the air interface modem version.
/// </summary>
/// <returns></returns>
bool Modem::getFirmwareVersion()
{
    Thread::sleep(2000U);    // 2s

    for (uint32_t i = 0U; i < 6U; i++) {
        uint8_t buffer[3U];

        buffer[0U] = DVM_FRAME_START;
        buffer[1U] = 3U;
        buffer[2U] = CMD_GET_VERSION;

        // Utils::dump(1U, "F/W Ver Written", buffer, 3U);

        int ret = write(buffer, 3U);
        //LogMessage(LOG_MODEM, "Asking for F/W");
        if (ret != 3)
            return false;

        for (uint32_t count = 0U; count < MAX_RESPONSES; count++) {
            Thread::sleep(10U);
            RESP_TYPE_DVM resp = getResponse();

            if (resp == RTM_OK && m_buffer[2U] == CMD_GET_VERSION) {
                LogMessage(LOG_MODEM, "Proto ver: %02x, cpu: %02X", m_buffer[3U], m_buffer[4U]);
                uint8_t protoVer = m_buffer[3U];
                switch (protoVer) {
                case PROTOCOL_VERSION:
                    LogInfoEx(LOG_MODEM, MODEM_VERSION_STR, m_length - 21U, m_buffer + 21U, protoVer);
                    switch (m_buffer[4U]) {
                    case 0U:
                        LogMessage(LOG_MODEM, "Atmel ARM, UDID: %02X%02X%02X%02X%02X%02X%02X%02X%02X%02X%02X%02X%02X%02X%02X%02X", m_buffer[5U], m_buffer[6U], m_buffer[7U], m_buffer[8U], m_buffer[9U], m_buffer[10U], m_buffer[11U], m_buffer[12U], m_buffer[13U], m_buffer[14U], m_buffer[15U], m_buffer[16U], m_buffer[17U], m_buffer[18U], m_buffer[19U], m_buffer[20U]);
                        break;
                    case 1U:
                        LogMessage(LOG_MODEM, "NXP ARM, UDID: %02X%02X%02X%02X%02X%02X%02X%02X%02X%02X%02X%02X%02X%02X%02X%02X", m_buffer[5U], m_buffer[6U], m_buffer[7U], m_buffer[8U], m_buffer[9U], m_buffer[10U], m_buffer[11U], m_buffer[12U], m_buffer[13U], m_buffer[14U], m_buffer[15U], m_buffer[16U], m_buffer[17U], m_buffer[18U], m_buffer[19U], m_buffer[20U]);
                        break;
                    case 2U:
                        LogMessage(LOG_MODEM, "ST-Micro ARM, UDID: %02X%02X%02X%02X%02X%02X%02X%02X%02X%02X%02X%02X", m_buffer[5U], m_buffer[6U], m_buffer[7U], m_buffer[8U], m_buffer[9U], m_buffer[10U], m_buffer[11U], m_buffer[12U], m_buffer[13U], m_buffer[14U], m_buffer[15U], m_buffer[16U]);
                        break;
                    case 15U:
                        LogMessage(LOG_MODEM, "Null Modem, UDID: N/A");
                        break;
                    default:
                        LogMessage(LOG_MODEM, "Unknown CPU type: %u", m_buffer[4U]);
                        break;
                    }
                    return true;

                default:
                    LogError(LOG_MODEM, MODEM_UNSUPPORTED_STR, protoVer);
                    return false;
                }
            }
        }

        Thread::sleep(1500U);
    }

    LogError(LOG_MODEM, "Unable to read the firmware version after 6 attempts");

    return false;
}

/// <summary>
/// Retrieve the current status from the air interface modem.
/// </summary>
/// <returns></returns>
bool Modem::getStatus()
{
    uint8_t buffer[3U];

    buffer[0U] = DVM_FRAME_START;
    buffer[1U] = 3U;
    buffer[2U] = CMD_GET_STATUS;

    // Utils::dump(1U, "Written", buffer, 3U);

    return write(buffer, 3U) == 3;
}

bool Modem::writeFrequency()
{
	unsigned char buffer[20U];
	unsigned char len;
	//buffer[12U]  = (unsigned char)(m_rfLevel * 2.55F + 0.5F);
    // RF level 100 is probably fine, i'm too lazy to implement it rn
    buffer[12U] = (unsigned char)(100 * 2.55F + 0.5F);

	len = 17U;

	buffer[0U]  = DVM_FRAME_START;

	buffer[1U]  = len;

	buffer[2U]  = CMD_SET_FREQUENCY;

	buffer[3U]  = 0x00U;

	buffer[4U]  = (m_rxFrequency >> 0) & 0xFFU;
	buffer[5U]  = (m_rxFrequency >> 8) & 0xFFU;
	buffer[6U]  = (m_rxFrequency >> 16) & 0xFFU;
	buffer[7U]  = (m_rxFrequency >> 24) & 0xFFU;

	buffer[8U]  = (m_txFrequency >> 0) & 0xFFU;
	buffer[9U]  = (m_txFrequency >> 8) & 0xFFU;
	buffer[10U] = (m_txFrequency >> 16) & 0xFFU;
	buffer[11U] = (m_txFrequency >> 24) & 0xFFU;

	// CUtils::dump(1U, "Written", buffer, len);

	int ret = m_port->write(buffer, len);
	if (ret != len)
		return false;

	unsigned int count = 0U;
	RESP_TYPE_DVM resp;
	do {
		Thread::sleep(10U);

		resp = getResponse();
		if (resp == RTM_OK && m_buffer[2U] != RSN_OK && m_buffer[2U] != RSN_NAK) {
			count++;
			if (count >= MAX_RESPONSES) {
				LogError(LOG_MODEM, "The MMDVM is not responding to the SET_FREQ command");
				return false;
			}
		}
	} while (resp == RTM_OK && m_buffer[2U] != RSN_OK && m_buffer[2U] != RSN_NAK);

	// CUtils::dump(1U, "Response", m_buffer, m_length);

	if (resp == RTM_OK && m_buffer[2U] == RSN_NAK) {
		LogError(LOG_MODEM, "Received a NAK to the SET_FREQ command from the modem");
		return false;
	}

	return true;
}

/// <summary>
/// Write configuration to the air interface modem.
/// </summary>
/// <returns></returns>
bool Modem::writeConfig()
{
    uint8_t buffer[20U];

    buffer[0U] = DVM_FRAME_START;
    buffer[1U] = 17U;
    buffer[2U] = CMD_SET_CONFIG;

    buffer[3U] = 0x00U;
    if (m_rxInvert)
        buffer[3U] |= 0x01U;
    if (m_txInvert)
        buffer[3U] |= 0x02U;
    if (m_pttInvert)
        buffer[3U] |= 0x04U;
    if (m_debug)
        buffer[3U] |= 0x10U;
    if (!m_duplex)
        buffer[3U] |= 0x80U;

    buffer[4U] = 0x00U;
    if (m_dcBlocker)
        buffer[4U] |= 0x01U;
    if (m_cosLockout)
        buffer[4U] |= 0x04U;

    if (m_dmrEnabled)
        buffer[4U] |= 0x02U;
    if (m_p25Enabled)
        buffer[4U] |= 0x08U;

    if (m_fdmaPreamble > MAX_FDMA_PREAMBLE) {
        LogWarning(LOG_P25, "oversized FDMA preamble count, reducing to maximum %u", MAX_FDMA_PREAMBLE);
        m_fdmaPreamble = MAX_FDMA_PREAMBLE;
    }

    buffer[5U] = m_fdmaPreamble;

    buffer[6U] = STATE_IDLE;

    buffer[7U] = (uint8_t)(m_rxLevel * 2.55F + 0.5F);

    buffer[8U] = (uint8_t)(m_cwIdTXLevel * 2.55F + 0.5F);

    buffer[9U] = m_dmrColorCode;

    buffer[10U] = m_dmrRxDelay;

    buffer[11U] = (m_p25NAC >> 4) & 0xFFU;
    buffer[12U] = (m_p25NAC << 4) & 0xF0U;

    buffer[13U] = (uint8_t)(m_dmrTXLevel * 2.55F + 0.5F);
    buffer[15U] = (uint8_t)(m_p25TXLevel * 2.55F + 0.5F);

    buffer[16U] = (uint8_t)(m_txDCOffset + 128);
    buffer[17U] = (uint8_t)(m_rxDCOffset + 128);

    buffer[14U] = m_p25CorrCount;

    // Utils::dump(1U, "Written", buffer, 17U);

    int ret = write(buffer, 17U);
    if (ret != 17)
        return false;

    uint32_t count = 0U;
    RESP_TYPE_DVM resp;
    do {
        Thread::sleep(10U);

        resp = getResponse();
        if (resp == RTM_OK && m_buffer[2U] != CMD_ACK && m_buffer[2U] != CMD_NAK) {
            count++;
            if (count >= MAX_RESPONSES) {
                LogError(LOG_MODEM, "No response, SET_CONFIG command");
                return false;
            }
        }
    } while (resp == RTM_OK && m_buffer[2U] != CMD_ACK && m_buffer[2U] != CMD_NAK);

    // Utils::dump(1U, "Response", m_buffer, m_length);

    if (resp == RTM_OK && m_buffer[2U] == CMD_NAK) {
        LogError(LOG_MODEM, "NAK to the SET_CONFIG command from the modem");
        return false;
    }

    m_playoutTimer.start();

    return true;
}

/// <summary>
/// Write symbol level adjustments to the air interface modem.
/// </summary>
/// <returns>True, if level adjustments are written, otherwise false.</returns>
bool Modem::writeSymbolAdjust()
{
    uint8_t buffer[10U];

    buffer[0U] = DVM_FRAME_START;
    buffer[1U] = 7U;
    buffer[2U] = CMD_SET_SYMLVLADJ;

    buffer[3U] = (uint8_t)(m_dmrSymLevel3Adj + 128);
    buffer[4U] = (uint8_t)(m_dmrSymLevel1Adj + 128);

    buffer[5U] = (uint8_t)(m_p25SymLevel3Adj + 128);
    buffer[6U] = (uint8_t)(m_p25SymLevel1Adj + 128);

    int ret = write(buffer, 7U);
    if (ret <= 0)
        return false;

    uint32_t count = 0U;
    RESP_TYPE_DVM resp;
    do {
        Thread::sleep(10U);

        resp = getResponse();
        if (resp == RTM_OK && m_buffer[2U] != CMD_ACK && m_buffer[2U] != CMD_NAK) {
            count++;
            if (count >= MAX_RESPONSES) {
                LogError(LOG_MODEM, "No response, SET_SYMLVLADJ command");
                return false;
            }
        }
    } while (resp == RTM_OK && m_buffer[2U] != CMD_ACK && m_buffer[2U] != CMD_NAK);

    // Utils::dump(1U, "Response", m_buffer, m_length);

    if (resp == RTM_OK && m_buffer[2U] == CMD_NAK) {
        LogError(LOG_MODEM, "NAK to the SET_SYMLVLADJ command from the modem");
        return false;
    }

    m_playoutTimer.start();

    return true;
}

/// <summary>
/// Write RF parameters to the air interface modem.
/// </summary>
/// <returns></returns>
bool Modem::writeRFParams()
{
    unsigned char buffer[13U];

    buffer[0U] = DVM_FRAME_START;
    buffer[1U] = 13U;
    buffer[2U] = CMD_SET_RFPARAMS;

    buffer[3U] = 0x00U;

    buffer[4U] = (m_rxFrequency >> 0) & 0xFFU;
    buffer[5U] = (m_rxFrequency >> 8) & 0xFFU;
    buffer[6U] = (m_rxFrequency >> 16) & 0xFFU;
    buffer[7U] = (m_rxFrequency >> 24) & 0xFFU;

    buffer[8U] = (m_txFrequency >> 0) & 0xFFU;
    buffer[9U] = (m_txFrequency >> 8) & 0xFFU;
    buffer[10U] = (m_txFrequency >> 16) & 0xFFU;
    buffer[11U] = (m_txFrequency >> 24) & 0xFFU;

    buffer[12U] = (unsigned char)(m_rfPower * 2.55F + 0.5F);

    // CUtils::dump(1U, "Written", buffer, len);

    int ret = m_port->write(buffer, 13U);
    if (ret <= 0)
        return false;

    unsigned int count = 0U;
    RESP_TYPE_DVM resp;
    do {
        Thread::sleep(10U);

        resp = getResponse();
        if (resp == RTM_OK && m_buffer[2U] != RSN_OK && m_buffer[2U] != RSN_NAK) {
            count++;
            if (count >= MAX_RESPONSES) {
                LogError(LOG_MODEM, "The DVM is not responding to the SET_RFPARAMS command");
                return false;
            }
        }
    } while (resp == RTM_OK && m_buffer[2U] != RSN_OK && m_buffer[2U] != RSN_NAK);

    // CUtils::dump(1U, "Response", m_buffer, m_length);

    if (resp == RTM_OK && m_buffer[2U] == RSN_NAK) {
        LogError(LOG_MODEM, "Received a NAK to the SET_RFPARAMS command from the modem");
        return false;
    }

    return true;
}

/// <summary>
/// Print debug air interface messages to the host log.
/// </summary>
/// <param name="buffer"></param>
/// <param name="len"></param>
void Modem::printDebug(const uint8_t* buffer, uint16_t len)
{
    if (m_rspDoubleLength && buffer[3U] == CMD_DEBUG_DUMP) {
        uint8_t data[512U];
        ::memset(data, 0x00U, 512U);
        ::memcpy(data, buffer, len);

        Utils::dump(1U, "Modem Debug Dump", data, len);
        return;
    } 
    else {
        if (m_rspDoubleLength) {
            LogError(LOG_MODEM, "Invalid debug data received from the modem, len = %u", len);
            return;
        }
    }

    if (buffer[2U] == CMD_DEBUG1) {
        LogDebug(LOG_MODEM, "M: %.*s", len - 3U, buffer + 3U);
    }
    else if (buffer[2U] == CMD_DEBUG2) {
        short val1 = (buffer[len - 2U] << 8) | buffer[len - 1U];
        LogDebug(LOG_MODEM, "M: %.*s %X", len - 5U, buffer + 3U, val1);
    }
    else if (buffer[2U] == CMD_DEBUG3) {
        short val1 = (buffer[len - 4U] << 8) | buffer[len - 3U];
        short val2 = (buffer[len - 2U] << 8) | buffer[len - 1U];
        LogDebug(LOG_MODEM, "M: %.*s %X %X", len - 7U, buffer + 3U, val1, val2);
    }
    else if (buffer[2U] == CMD_DEBUG4) {
        short val1 = (buffer[len - 6U] << 8) | buffer[len - 5U];
        short val2 = (buffer[len - 4U] << 8) | buffer[len - 3U];
        short val3 = (buffer[len - 2U] << 8) | buffer[len - 1U];
        LogDebug(LOG_MODEM, "M: %.*s %X %X %X", len - 9U, buffer + 3U, val1, val2, val3);
    }
    else if (buffer[2U] == CMD_DEBUG5) {
        short val1 = (buffer[len - 8U] << 8) | buffer[len - 7U];
        short val2 = (buffer[len - 6U] << 8) | buffer[len - 5U];
        short val3 = (buffer[len - 4U] << 8) | buffer[len - 3U];
        short val4 = (buffer[len - 2U] << 8) | buffer[len - 1U];
        LogDebug(LOG_MODEM, "M: %.*s %X %X %X %X", len - 11U, buffer + 3U, val1, val2, val3, val4);
    }
    else if (buffer[2U] == CMD_DEBUG_DUMP) {
        uint8_t data[255U];
        ::memset(data, 0x00U, 255U);
        ::memcpy(data, buffer, len);

        Utils::dump(1U, "Modem Debug Dump", data, len);        
    }
}

/// <summary>
/// Helper to get the raw response packet from modem.
/// </summary>
/// <returns>Response type from modem.</returns>
RESP_TYPE_DVM Modem::getResponse()
{
    m_rspDoubleLength = false;

    //LogDebug(LOG_MODEM, "getResponse(), checking if we have data");

    // get the start of the frame or nothing at all
    if (m_rspState == RESP_START) {
        int ret = m_port->read(m_buffer + 0U, 1U);
        if (ret < 0) {
            LogError(LOG_MODEM, "Error reading from the modem, ret = %d", ret);
            m_rspState = RESP_START;
            return RTM_ERROR;
        }

        if (ret == 0) {
            //LogDebug(LOG_MODEM, "getResponse(), no data available");
            return RTM_TIMEOUT;
        }

        if (m_buffer[0U] != DVM_FRAME_START) {
            LogDebug(LOG_MODEM, "getResponse(), first byte not a frame start");
            return RTM_TIMEOUT;
        }

        //LogDebug(LOG_MODEM, "getResponse(), RESP_START");

        m_rspState = RESP_LENGTH1;
    }

    //LogDebug(LOG_MODEM, "getResponse(), getting frame length 1/2");
    // get the length of the frame, 1/2
    if (m_rspState == RESP_LENGTH1) {
        int ret = m_port->read(m_buffer + 1U, 1U);
        if (ret < 0) {
            LogError(LOG_MODEM, "Error reading from the modem, ret = %d", ret);
            m_rspState = RESP_START;
            return RTM_ERROR;
        }

        if (ret == 0)
            return RTM_TIMEOUT;

        if (m_buffer[1U] >= 250U) {
            LogError(LOG_MODEM, "Invalid length received from the modem, len = %u", m_buffer[1U]);
            return RTM_ERROR;
        }

        m_length = m_buffer[1U];

        if (m_length == 0U)
            m_rspState = RESP_LENGTH2;
        else
            m_rspState = RESP_TYPE;

        //LogDebug(LOG_MODEM, "getResponse(), RESP_LENGTH1, len = %u", m_length);

        m_rspDoubleLength = false;
        m_rspOffset = 2U;
    }
    //LogDebug(LOG_MODEM, "getResponse(), getting frame length 2/2");
    // get the length of the frame, 2/2
    if (m_rspState == RESP_LENGTH2) {
        int ret = m_port->read(m_buffer + 2U, 1U);
        if (ret < 0) {
            LogError(LOG_MODEM, "Error reading from the modem, ret = %d", ret);
            m_rspState = RESP_START;
            return RTM_ERROR;
        }

        if (ret == 0)
            return RTM_TIMEOUT;

        m_length = m_buffer[2U] + 255U;
        m_rspState = RESP_TYPE;

        //LogDebug(LOG_MODEM, "getResponse(), RESP_LENGTH2, len = %u", m_length);

        m_rspDoubleLength = true;
        m_rspOffset = 3U;
    }
    //LogDebug(LOG_MODEM, "getResponse(), getting frame type");
    // get the frame type
    if (m_rspState == RESP_TYPE) {
        int ret = m_port->read(m_buffer + m_rspOffset, 1U);
        if (ret < 0) {
            LogError(LOG_MODEM, "Error reading from the modem, ret = %d", ret);
            m_rspState = RESP_START;
            return RTM_ERROR;
        }

        if (ret == 0)
            return RTM_TIMEOUT;

        m_rspType = (DVM_COMMANDS)m_buffer[m_rspOffset];

        //LogDebug(LOG_MODEM, "getResponse(), RESP_TYPE, len = %u, type = %u", m_length, m_rspType);

        m_rspState = RESP_DATA;
        m_rspOffset++;
    }
    //LogDebug(LOG_MODEM, "getResponse(), getting frame data");

    // get the frame data
    if (m_rspState == RESP_DATA) {
        if (m_debug && m_trace)
            LogDebug(LOG_MODEM, "getResponse(), RESP_DATA, len = %u, offset = %u, type = %02X", m_length, m_rspOffset, m_rspType);

        while (m_rspOffset < m_length) {
            int ret = m_port->read(m_buffer + m_rspOffset, m_length - m_rspOffset);
            if (ret < 0) {
                LogError(LOG_MODEM, "Error reading from the modem, ret = %d", ret);
                m_rspState = RESP_START;
                return RTM_ERROR;
            }

            if (ret == 0)
                return RTM_TIMEOUT;

            if (ret > 0)
                m_rspOffset += ret;
        }

        if (m_debug && m_trace)
            Utils::dump(1U, "Modem getResponse()", m_buffer, m_length);
    }

    m_rspState = RESP_START;
    m_rspOffset = 0U;

    return RTM_OK;
}<|MERGE_RESOLUTION|>--- conflicted
+++ resolved
@@ -97,10 +97,7 @@
     m_txDCOffset(0),
     m_rxFrequency(0U),
     m_txFrequency(0U),
-<<<<<<< HEAD
-=======
     m_rfPower(0U),
->>>>>>> e3e8d4c6
     m_dmrSymLevel3Adj(0),
     m_dmrSymLevel1Adj(0),
     m_p25SymLevel3Adj(0),
@@ -380,19 +377,11 @@
         return true;
     }
 
-<<<<<<< HEAD
-    ret = writeFrequency();
-    if (!ret) {
-        ret = writeFrequency();
-        if (!ret) {
-            LogError(LOG_MODEM, "Modem unresponsive to frequency set after 2 attempts. Stopping.");
-=======
     ret = writeRFParams();
     if (!ret) {
         ret = writeRFParams();
         if (!ret) {
             LogError(LOG_MODEM, "Modem unresponsive to RF parameters set after 2 attempts. Stopping.");
->>>>>>> e3e8d4c6
             m_port->close();
             return false;
         }
