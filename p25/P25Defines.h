/**
* Digital Voice Modem - Host Software
* GPLv2 Open Source. Use is subject to license terms.
* DO NOT ALTER OR REMOVE COPYRIGHT NOTICES OR THIS FILE HEADER.
*
* @package DVM / Host Software
*
*/
//
// Based on code from the MMDVMHost project. (https://github.com/g4klx/MMDVMHost)
// Licensed under the GPLv2 License (https://opensource.org/licenses/GPL-2.0)
//
/*
*   Copyright (C) 2016 by Jonathan Naylor G4KLX
*   Copyright (C) 2017-2022 by Bryan Biedenkapp N2PLL
*
*   This program is free software; you can redistribute it and/or modify
*   it under the terms of the GNU General Public License as published by
*   the Free Software Foundation; either version 2 of the License, or
*   (at your option) any later version.
*
*   This program is distributed in the hope that it will be useful,
*   but WITHOUT ANY WARRANTY; without even the implied warranty of
*   MERCHANTABILITY or FITNESS FOR A PARTICULAR PURPOSE.  See the
*   GNU General Public License for more details.
*
*   You should have received a copy of the GNU General Public License
*   along with this program; if not, write to the Free Software
*   Foundation, Inc., 675 Mass Ave, Cambridge, MA 02139, USA.
*/
#if !defined(__P25_DEFINES_H__)
#define  __P25_DEFINES_H__

#include "Defines.h"

// Data Unit ID String(s)
#define P25_HDU_STR "P25_DUID_HDU (Header Data Unit)"
#define P25_TDU_STR "P25_DUID_TDU (Simple Terminator Data Unit)"
#define P25_LDU1_STR "P25_DUID_LDU1 (Logical Link Data Unit 1)"
#define P25_TSDU_STR "P25_DUID_TSDU (Trunking System Data Unit)"
#define P25_LDU2_STR "P25_DUID_LDU2 (Logical Link Data Unit 2)"
#define P25_PDU_STR "P25_DUID_PDU (Packet Data Unit)"
#define P25_TDULC_STR "P25_DUID_TDULC (Terminator Data Unit with Link Control)"

namespace p25
{
    // ---------------------------------------------------------------------------
    //  Constants
    // ---------------------------------------------------------------------------

    const uint32_t  P25_HDU_FRAME_LENGTH_BYTES = 99U;
    const uint32_t  P25_HDU_FRAME_LENGTH_BITS = P25_HDU_FRAME_LENGTH_BYTES * 8U;

    const uint32_t  P25_TDU_FRAME_LENGTH_BYTES = 18U;
    const uint32_t  P25_TDU_FRAME_LENGTH_BITS = P25_TDU_FRAME_LENGTH_BYTES * 8U;

    const uint32_t  P25_LDU_FRAME_LENGTH_BYTES = 216U;
    const uint32_t  P25_LDU_FRAME_LENGTH_BITS = P25_LDU_FRAME_LENGTH_BYTES * 8U;

    const uint32_t  P25_TSDU_FRAME_LENGTH_BYTES = 45U;
    const uint32_t  P25_TSDU_FRAME_LENGTH_BITS = P25_TSDU_FRAME_LENGTH_BYTES * 8U;

    const uint32_t  P25_TSDU_DOUBLE_FRAME_LENGTH_BYTES = 72U;
    const uint32_t  P25_TSDU_DOUBLE_FRAME_LENGTH_BITS = P25_TSDU_DOUBLE_FRAME_LENGTH_BYTES * 8U;

    const uint32_t  P25_TSDU_TRIPLE_FRAME_LENGTH_BYTES = 90U;
    const uint32_t  P25_TSDU_TRIPLE_FRAME_LENGTH_BITS = P25_TSDU_TRIPLE_FRAME_LENGTH_BYTES * 8U;

    const uint32_t  P25_TDULC_FRAME_LENGTH_BYTES = 54U;
    const uint32_t  P25_TDULC_FRAME_LENGTH_BITS = P25_TDULC_FRAME_LENGTH_BYTES * 8U;

    const uint32_t  P25_NID_LENGTH_BYTES = 8U;
    const uint32_t  P25_NID_LENGTH_BITS = P25_NID_LENGTH_BYTES * 8U;

    const uint8_t   P25_SYNC_BYTES[] = { 0x55U, 0x75U, 0xF5U, 0xFFU, 0x77U, 0xFFU };
    const uint32_t  P25_SYNC_LENGTH_BYTES = 6U;
    const uint32_t  P25_SYNC_LENGTH_BITS = P25_SYNC_LENGTH_BYTES * 8U;
    const uint8_t   P25_START_SYNC = 0x5FU;

    const uint32_t  P25_PREAMBLE_LENGTH_BYTES = P25_SYNC_LENGTH_BYTES + P25_NID_LENGTH_BYTES;
    const uint32_t  P25_PREAMBLE_LENGTH_BITS = P25_SYNC_LENGTH_BITS + P25_NID_LENGTH_BITS;

    const uint32_t  P25_LDU_FRAME_TIME = 180U;

    const uint32_t  P25_HDU_LENGTH_BYTES = 81U;
    const uint32_t  P25_LDU_LC_LENGTH_BYTES = 18U;

    const uint32_t  P25_TDULC_FEC_LENGTH_BYTES = 36U;
    const uint32_t  P25_TDULC_LENGTH_BYTES = 18U;

    const uint32_t  P25_TSBK_FEC_LENGTH_BYTES = 25U;
    const uint32_t  P25_TSBK_FEC_LENGTH_BITS = P25_TSBK_FEC_LENGTH_BYTES * 8U - 4U; // Trellis is actually 196 bits
    const uint32_t  P25_TSBK_LENGTH_BYTES = 12U;

    const uint32_t  P25_MAX_PDU_COUNT = 32U;
    const uint32_t  P25_MAX_PDU_LENGTH = 512U;
    const uint32_t  P25_PDU_HEADER_LENGTH_BYTES = 12U;
    const uint32_t  P25_PDU_CONFIRMED_LENGTH_BYTES = 18U;
    const uint32_t  P25_PDU_CONFIRMED_DATA_LENGTH_BYTES = 16U;
    const uint32_t  P25_PDU_UNCONFIRMED_LENGTH_BYTES = 12U;

    const uint32_t  P25_PDU_FEC_LENGTH_BYTES = 25U;
    const uint32_t  P25_PDU_FEC_LENGTH_BITS = P25_PDU_FEC_LENGTH_BYTES * 8U - 4U; // Trellis is actually 196 bits

    const uint32_t  P25_MI_LENGTH_BYTES = 9U;
    const uint32_t  P25_RAW_IMBE_LENGTH_BYTES = 11U;

    const uint32_t  P25_SS0_START = 70U;
    const uint32_t  P25_SS1_START = 71U;
    const uint32_t  P25_SS_INCREMENT = 72U;

    const uint8_t   P25_NULL_IMBE[] = { 0x04U, 0x0CU, 0xFDU, 0x7BU, 0xFBU, 0x7DU, 0xF2U, 0x7BU, 0x3DU, 0x9EU, 0x45U };

    const uint8_t   P25_MFG_STANDARD = 0x00U;
    const uint8_t   P25_MFG_MOT = 0x90U;
    const uint8_t   P25_MFG_DVM = 0xFEU; // internal P25 MFId used for internal signalling

    const uint8_t   P25_MOT_CALLSIGN_LENGTH_BYTES = 8U;

    const uint8_t   P25_ALGO_UNENCRYPT = 0x80U;

    const uint8_t   P25_IDEN_UP_VU_BW_625K = 0x04U;
    const uint8_t   P25_IDEN_UP_VU_BW_125K = 0x05U;

    const uint8_t   P25_SVC_CLS_INVALID = 0x00U;
    const uint8_t   P25_SVC_CLS_COMPOSITE = 0x01U;
    const uint8_t   P25_SVC_CLS_VOICE = 0x10U;
    const uint8_t   P25_SVC_CLS_DATA = 0x20U;
    const uint8_t   P25_SVC_CLS_REG = 0x40U;
    const uint8_t   P25_SVC_CLS_AUTH = 0x80U;

    const uint32_t  P25_SYS_SRV_NET_ACTIVE = 0x0200000U;
    const uint32_t  P25_SYS_SRV_GROUP_VOICE = 0x0080000U;
    const uint32_t  P25_SYS_SRV_IND_VOICE = 0x0040000U;
    const uint32_t  P25_SYS_SRV_PSTN_UNIT_VOICE = 0x0020000U;
    const uint32_t  P25_SYS_SRV_UNIT_PSTN_VOICE = 0x0010000U;
    const uint32_t  P25_SYS_SRV_GROUP_DATA = 0x0004000U;
    const uint32_t  P25_SYS_SRV_IND_DATA = 0x0002000U;
    const uint32_t  P25_SYS_SRV_UNIT_REG = 0x0000800U;
    const uint32_t  P25_SYS_SRV_GROUP_AFF = 0x0000400U;
    const uint32_t  P25_SYS_SRV_GROUP_AFF_Q = 0x0000200U;
    const uint32_t  P25_SYS_SRV_USER_STS = 0x0000040U;
    const uint32_t  P25_SYS_SRV_USER_MSG = 0x0000020U;
    const uint32_t  P25_SYS_SRV_UNIT_STS = 0x0000010U;
    const uint32_t  P25_SYS_SRV_USER_STS_Q = 0x0000008U;
    const uint32_t  P25_SYS_SRV_UNIT_STS_Q = 0x0000004U;
    const uint32_t  P25_SYS_SRV_CALL_ALRT = 0x0000002U;
    const uint32_t  P25_SYS_SRV_EMERGENCY = 0x0000001U;

    const uint32_t  P25_SYS_SRV_DEFAULT = P25_SYS_SRV_EMERGENCY | P25_SYS_SRV_CALL_ALRT | P25_SYS_SRV_USER_MSG |
        P25_SYS_SRV_UNIT_STS_Q | P25_SYS_SRV_USER_STS_Q | P25_SYS_SRV_UNIT_STS | P25_SYS_SRV_USER_STS |
        P25_SYS_SRV_IND_DATA | P25_SYS_SRV_IND_VOICE | P25_SYS_SRV_GROUP_DATA | P25_SYS_SRV_GROUP_VOICE;
    const uint32_t  P25_SYS_SRV_TRUNK = P25_SYS_SRV_DEFAULT | P25_SYS_SRV_GROUP_AFF | P25_SYS_SRV_UNIT_REG | P25_SYS_SRV_GROUP_AFF_Q;

    const uint8_t   P25_CFVA_CONV = 0x08U;
    const uint8_t   P25_CFVA_FAILURE = 0x04U;
    const uint8_t   P25_CFVA_VALID = 0x02U;
    const uint8_t   P25_CFVA_NETWORK = 0x01U;

    const uint8_t   P25_RSP_ACCEPT = 0x00U;
    const uint8_t   P25_RSP_FAIL = 0x01U;
    const uint8_t   P25_RSP_DENY = 0x02U;
    const uint8_t   P25_RSP_REFUSED = 0x03U;

    const uint8_t   P25_ANS_RSP_PROCEED = 0x20U;
    const uint8_t   P25_ANS_RSP_DENY = 0x21U;
    const uint8_t   P25_ANS_RSP_WAIT = 0x22U;

    const uint8_t   P25_CAN_SRV_NONE = 0x00U;
    const uint8_t   P25_CAN_SRV_TERM_QUE = 0x10U;
    const uint8_t   P25_CAN_SRV_TERM_RSRC_ASSIGN = 0x20U;

    const uint32_t  P25_DENY_RSN_REQ_UNIT_NOT_VALID = 0x10U;
    const uint32_t  P25_DENY_RSN_REQ_UNIT_NOT_AUTH = 0x11U;
    const uint32_t  P25_DENY_RSN_TGT_UNIT_NOT_VALID = 0x20U;
    const uint32_t  P25_DENY_RSN_TGT_UNIT_NOT_AUTH = 0x21U;
    const uint32_t  P25_DENY_RSN_TGT_UNIT_REFUSED = 0x2FU;
    const uint32_t  P25_DENY_RSN_TGT_GROUP_NOT_VALID = 0x30U;
    const uint32_t  P25_DENY_RSN_TGT_GROUP_NOT_AUTH = 0x31U;
    const uint32_t  P25_DENY_RSN_SITE_ACCESS_DENIAL = 0x60U;
    const uint32_t  P25_DENY_RSN_PTT_COLLIDE = 0x67U;
    const uint32_t  P25_DENY_RSN_PTT_BONK = 0x77U;
    const uint32_t  P25_DENY_RSN_SYS_UNSUPPORTED_SVC = 0xFFU;

    const uint32_t  P25_QUE_RSN_REQ_ACTIVE_SERVICE = 0x10U;
    const uint32_t  P25_QUE_RSN_TGT_ACTIVE_SERVICE = 0x20U;
    const uint32_t  P25_QUE_RSN_TGT_UNIT_QUEUED = 0x2FU;
    const uint32_t  P25_QUE_RSN_CHN_RESOURCE_NOT_AVAIL = 0x40U;

    const uint32_t  P25_EXT_FNCT_CHECK = 0x0000U;           // Radio Check
    const uint32_t  P25_EXT_FNCT_UNINHIBIT = 0x007EU;       // Radio Uninhibit
    const uint32_t  P25_EXT_FNCT_INHIBIT = 0x007FU;         // Radio Inhibit
    const uint32_t  P25_EXT_FNCT_CHECK_ACK = 0x0080U;       // Radio Check Ack
    const uint32_t  P25_EXT_FNCT_UNINHIBIT_ACK = 0x00FEU;   // Radio Uninhibit Ack
    const uint32_t  P25_EXT_FNCT_INHIBIT_ACK = 0x00FFU;     // Radio Inhibit Ack

    const uint32_t  P25_WACN_STD_DEFAULT = 0xBB800U;

    const uint32_t  P25_SID_STD_DEFAULT = 0x001U;

    const uint32_t  P25_WUID_FNE = 0xFFFFFCU;
    const uint32_t  P25_WUID_REG = 0xFFFFFEU;
    const uint32_t  P25_WUID_ALL = 0xFFFFFFU;

    const uint32_t  P25_TGID_ALL = 0xFFFFU;

    const uint32_t  DEFAULT_SILENCE_THRESHOLD = 124U;
    const uint32_t  MAX_P25_VOICE_ERRORS = 1233U;

    // PDU Format Type(s)
    const uint8_t   PDU_FMT_RSP = 0x03U;
    const uint8_t   PDU_FMT_UNCONFIRMED = 0x15U;
    const uint8_t   PDU_FMT_CONFIRMED = 0x16U;
    const uint8_t   PDU_FMT_AMBT = 0x17U;

    // PDU SAP
    const uint8_t   PDU_SAP_USER_DATA = 0x00U;
    const uint8_t   PDU_SAP_ENC_USER_DATA = 0x01U;

    const uint8_t   PDU_SAP_PACKET_DATA = 0x04U;

    const uint8_t   PDU_SAP_ARP = 0x05U;

    const uint8_t   PDU_SAP_SNDCP_CTRL_DATA = 0x06U;

    const uint8_t   PDU_SAP_EXT_ADDR = 0x1FU;

    const uint8_t   PDU_SAP_REG = 0x20U;

    const uint8_t   PDU_SAP_UNENC_KMM = 0x28U;
    const uint8_t   PDU_SAP_ENC_KMM = 0x29U;

    const uint8_t   PDU_SAP_TRUNK_CTRL = 0x3DU;

    // PDU ACK Class
    const uint8_t   PDU_ACK_CLASS_ACK = 0x00U;
    const uint8_t   PDU_ACK_CLASS_NACK = 0x01U;
    const uint8_t   PDU_ACK_CLASS_ACK_RETRY = 0x02U;

    // PDU ACK Type(s)
    const uint8_t   PDU_ACK_TYPE_ACK = 0x01U;

    const uint8_t   PDU_ACK_TYPE_NACK_ILLEGAL = 0x00U;      // Illegal Format
    const uint8_t   PDU_ACK_TYPE_NACK_PACKET_CRC = 0x01U;   // Packet CRC
    const uint8_t   PDU_ACK_TYPE_NACK_MEMORY_FULL = 0x02U;  // Memory Full
    const uint8_t   PDU_ACK_TYPE_NACK_SEQ = 0x03U;          // Out of logical sequence FSN
    const uint8_t   PDU_ACK_TYPE_NACK_UNDELIVERABLE = 0x04U;// Undeliverable
    const uint8_t   PDU_ACK_TYPE_NACK_OUT_OF_SEQ = 0x05U;   // Out of sequence, N(S) != V(R) or V(R) + 1
    const uint8_t   PDU_ACK_TYPE_NACK_INVL_USER = 0x06U;    // Invalid User disallowed by the system

    // PDU Registration Type(s)
    const uint8_t   PDU_REG_TYPE_REQ_CNCT = 0x00U;
    const uint8_t   PDU_REG_TYPE_REQ_DISCNCT = 0x01U;
    const uint8_t   PDU_REG_TYPE_RSP_ACCPT = 0x04U;
    const uint8_t   PDU_REG_TYPE_RSP_DENY = 0x05U;

    // PDU SNDCP Type(s)
    const uint8_t   PDU_TYPE_SNDCP_ACT_TDS_CTX_ACCPT = 0x00U;
    const uint8_t   PDU_TYPE_SNDCP_DEACT_TDS_CTX_ACCPT = 0x01U;
    const uint8_t   PDU_TYPE_SNDCP_DEACT_TDS_CTX_REQ = 0x02U;
    const uint8_t   PDU_TYPE_SNDCP_ACT_TDS_CTX_REJECT = 0x03U;
    const uint8_t   PDU_TYPE_SNDCP_RF_UNCONFIRMED = 0x04U;
    const uint8_t   PDU_TYPE_SNDCP_RF_CONFIRMED = 0x05U;

    const uint8_t   LC_SVC_OPT_EMERGENCY = 0x80U;
    const uint8_t   LC_SVC_OPT_ENCRYPTION = 0x40U;

    // LDUx/TDULC Link Control Opcode(s)
    const uint8_t   LC_GROUP = 0x00U;                   // GRP VCH USER - Group Voice Channel User
    const uint8_t   LC_GROUP_UPDT = 0x02U;              // GRP VCH UPDT - Group Voice Channel Update
    const uint8_t   LC_PRIVATE = 0x03U;                 // UU VCH USER - Unit-to-Unit Voice Channel User
    const uint8_t   LC_UU_ANS_REQ = 0x05U;              // UU ANS REQ - Unit to Unit Answer Request
    const uint8_t   LC_TEL_INT_VCH_USER = 0x06U;        // TEL INT VCH USER - Telephone Interconnect Voice Channel User
    const uint8_t   LC_TEL_INT_ANS_RQST = 0x07U;        // TEL INT ANS RQST - Telephone Interconnect Answer Request
    const uint8_t   LC_CALL_TERM = 0x0FU;               // CALL TERM - Call Termination or Cancellation
    const uint8_t   LC_IDEN_UP = 0x18U;                 // IDEN UP - Channel Identifier Update
    const uint8_t   LC_SYS_SRV_BCAST = 0x20U;           // SYS SRV BCAST - System Service Broadcast
    const uint8_t   LC_ADJ_STS_BCAST = 0x22U;           // ADJ STS BCAST - Adjacent Site Status Broadcast
    const uint8_t   LC_RFSS_STS_BCAST = 0x23U;          // RFSS STS BCAST - RFSS Status Broadcast
    const uint8_t   LC_NET_STS_BCAST = 0x24U;           // NET STS BCAST - Network Status Broadcast
    const uint8_t   LC_CONV_FALLBACK = 0x2AU;           // CONV FALLBACK - Conventional Fallback

    // TSBK ISP/OSP Shared Opcode(s)
    const uint8_t   TSBK_IOSP_GRP_VCH = 0x00U;          // GRP VCH REQ - Group Voice Channel Request (ISP), GRP VCH GRANT - Group Voice Channel Grant (OSP)
    const uint8_t   TSBK_IOSP_UU_VCH = 0x04U;           // UU VCH REQ - Unit-to-Unit Voice Channel Request (ISP), UU VCH GRANT - Unit-to-Unit Voice Channel Grant (OSP)
    const uint8_t   TSBK_IOSP_UU_ANS = 0x05U;           // UU ANS RSP - Unit-to-Unit Answer Response (ISP), UU ANS REQ - Unit-to-Unit Answer Request (OSP)
    const uint8_t   TSBK_IOSP_TELE_INT_DIAL = 0x08U;    // TELE INT DIAL REQ - Telephone Interconnect Request - Explicit (ISP), TELE INT DIAL GRANT - Telephone Interconnect Grant (OSP)
    const uint8_t   TSBK_IOSP_TELE_INT_ANS = 0x0AU;     // TELE INT ANS RSP - Telephone Interconnect Answer Response (ISP), TELE INT ANS REQ - Telephone Interconnect Answer Request (OSP)
    const uint8_t   TSBK_IOSP_STS_UPDT = 0x18U;         // STS UPDT REQ - Status Update Request (ISP), STS UPDT - Status Update (OSP)
    const uint8_t   TSBK_IOSP_STS_Q = 0x1AU;            // STS Q REQ - Status Query Request (ISP), STS Q - Status Query (OSP)
    const uint8_t   TSBK_IOSP_MSG_UPDT = 0x1CU;         // MSG UPDT REQ - Message Update Request (ISP), MSG UPDT - Message Update (OSP)
    const uint8_t   TSBK_IOSP_CALL_ALRT = 0x1FU;        // CALL ALRT REQ - Call Alert Request (ISP), CALL ALRT - Call Alert (OSP)
    const uint8_t   TSBK_IOSP_ACK_RSP = 0x20U;          // ACK RSP U - Acknowledge Response - Unit (ISP), ACK RSP FNE - Acknowledge Response - FNE (OSP)
    const uint8_t   TSBK_IOSP_EXT_FNCT = 0x24U;         // EXT FNCT RSP - Extended Function Response (ISP), EXT FNCT CMD - Extended Function Command (OSP)
    const uint8_t   TSBK_IOSP_GRP_AFF = 0x28U;          // GRP AFF REQ - Group Affiliation Request (ISP), GRP AFF RSP - Group Affiliation Response (OSP)
    const uint8_t   TSBK_IOSP_U_REG = 0x2CU;            // U REG REQ - Unit Registration Request (ISP), U REG RSP - Unit Registration Response (OSP)

    // TSBK Inbound Signalling Packet (ISP) Opcode(s)
    const uint8_t   TSBK_ISP_TELE_INT_PSTN_REQ = 0x09U; // TELE INT PSTN REQ - Telephone Interconnect Request - Implicit
    const uint8_t   TSBK_ISP_SNDCP_CH_REQ = 0x12U;      // SNDCP CH REQ - SNDCP Data Channel Request
    const uint8_t   TSBK_ISP_STS_Q_RSP = 0x19U;         // STS Q RSP - Status Query Response
    const uint8_t   TSBK_ISP_STS_Q_REQ = 0x1CU;         // STS_Q_REQ - Status Query Request
    const uint8_t   TSBK_ISP_CAN_SRV_REQ = 0x23U;       // CAN SRV REQ - Cancel Service Request
    const uint8_t   TSBK_ISP_EMERG_ALRM_REQ = 0x27U;    // EMERG ALRM REQ - Emergency Alarm Request
    const uint8_t   TSBK_ISP_GRP_AFF_Q_RSP = 0x29U;     // GRP AFF Q RSP - Group Affiliation Query Response
    const uint8_t   TSBK_ISP_U_DEREG_REQ = 0x2BU;       // U DE REG REQ - Unit De-Registration Request
    const uint8_t   TSBK_ISP_LOC_REG_REQ = 0x2DU;       // LOC REG REQ - Location Registration Request
<<<<<<< HEAD
    const uint8_t   TSBK_ISP_STS_Q_REQ = 0x1CU;         // STS_Q_REQ - Status Query Request
    const uint8_t   TSBK_ISP_RAD_MON_REQ = 0x1DU;       // RAD_MON_REQ - Radio Unit Monitor Request
    const uint8_t   TSBK_ISP_RAD_MON_ENH_REQ = 0x1EU;   // RAD_MON_ENH_REQ - Radio Unit Monitor Enhanced Request
    const uint8_t   TSBK_ISP_AUTH_FNE_RST = 0x3AU;      // AUTH_FNE_RST - Authentication FNE Result
    const uint8_t   TSBK_ISP_AUTH_RESP = 0x38U;         // AUTH_RESP - Authentication Response
    const uint8_t   TSBK_ISP_AUTH_RESP_M = 0x39U;       // AUTH_RESP_M - Authentication Response Mutual
    const uint8_t   TSBK_ISP_AUTH_SU_DMD = 0x3BU;       // AUTH_SU_DMD - Authentication SU Demand
=======
>>>>>>> 008e1615

    // TSBK Outbound Signalling Packet (OSP) Opcode(s)
    const uint8_t   TSBK_OSP_GRP_VCH_GRANT_UPD = 0x02U; // GRP VCH GRANT UPD - Group Voice Channel Grant Update
    const uint8_t   TSBK_OSP_UU_VCH_GRANT_UPD = 0x06U;  // UU VCH GRANT UPD - Unit-to-Unit Voice Channel Grant Update
    const uint8_t   TSBK_OSP_SNDCP_CH_GNT = 0x14U;      // SNDCP CH GNT - SNDCP Data Channel Grant
    const uint8_t   TSBK_OSP_SNDCP_CH_ANN = 0x16U;      // SNDCP CH ANN - SNDCP Data Channel Announcement
    const uint8_t   TSBK_OSP_STS_Q = 0x1AU;             // STS_Q - Status Query
    const uint8_t   TSBK_OSP_DENY_RSP = 0x27U;          // DENY RSP - Deny Response
    const uint8_t   TSBK_OSP_SCCB_EXP = 0x29U;          // SCCB - Secondary Control Channel Broadcast - Explicit
    const uint8_t   TSBK_OSP_GRP_AFF_Q = 0x2AU;         // GRP AFF Q - Group Affiliation Query
    const uint8_t   TSBK_OSP_LOC_REG_RSP = 0x2BU;       // LOC REG RSP - Location Registration Response
    const uint8_t   TSBK_OSP_U_REG_CMD = 0x2DU;         // U REG CMD - Unit Registration Command
    const uint8_t   TSBK_OSP_U_DEREG_ACK = 0x2FU;       // U DE REG ACK - Unit De-Registration Acknowledge
    const uint8_t   TSBK_OSP_SYNC_BCAST = 0x30U;        // SYNC BCAST - Synchronization Broadcast
    const uint8_t   TSBK_OSP_QUE_RSP = 0x33U;           // QUE RSP - Queued Response
    const uint8_t   TSBK_OSP_IDEN_UP_VU = 0x34U;        // IDEN UP VU - Channel Identifier Update for VHF/UHF Bands
    const uint8_t   TSBK_OSP_SYS_SRV_BCAST = 0x38U;     // SYS SRV BCAST - System Service Broadcast
    const uint8_t   TSBK_OSP_SCCB = 0x39U;              // SCCB - Secondary Control Channel Broadcast
    const uint8_t   TSBK_OSP_RFSS_STS_BCAST = 0x3AU;    // RFSS STS BCAST - RFSS Status Broadcast
    const uint8_t   TSBK_OSP_NET_STS_BCAST = 0x3BU;     // NET STS BCAST - Network Status Broadcast
    const uint8_t   TSBK_OSP_ADJ_STS_BCAST = 0x3CU;     // ADJ STS BCAST - Adjacent Site Status Broadcast
    const uint8_t   TSBK_OSP_IDEN_UP = 0x3DU;           // IDEN UP - Channel Identifier Update
<<<<<<< HEAD
    const uint8_t   TSBK_OSP_STS_Q = 0x1AU;             // STS_Q - Status Query
    const uint8_t   TSBK_OSP_AUTH_DMD = 0x31U;          // AUTH_DMD - Authentication Demand
    const uint8_t   TSBK_OSP_AUTH_FNE_RESP = 0x32U;     // AUTH_FNE_RESP - Authentication FNE Response
    const uint8_t   TSBK_OSP_RAD_MON_CMD = 0x1DU;       // RAD_MON_CMD - Radio Monitor Command
    const uint8_t   TSBK_OSP_RAD_MON_ENH_CMD = 0x1EU;   // RAD_MON_ENH_CMD - Radio Unit Monitor Enhanced Command

=======
>>>>>>> 008e1615

    // TSBK Motorola Outbound Signalling Packet (OSP) Opcode(s)
    const uint8_t   TSBK_OSP_MOT_GRG_ADD = 0x00U;       // MOT GRG ADD - Motorola / Group Regroup Add (Patch Supergroup)
    const uint8_t   TSBK_OSP_MOT_GRG_DEL = 0x01U;       // MOT GRG DEL - Motorola / Group Regroup Delete (Unpatch Supergroup)
    const uint8_t   TSBK_OSP_MOT_GRG_VCH_GRANT = 0x02U; // MOT GRG GROUP VCH GRANT / Group Regroup Voice Channel Grant
    const uint8_t   TSBK_OSP_MOT_GRG_VCH_UPD = 0x03U;   // MOT GRG GROUP VCH GRANT UPD / Group Regroup Voice Channel Grant Update
    const uint8_t   TSBK_OSP_MOT_CC_BSI = 0x0BU;        // MOT CC BSI - Motorola / Control Channel Base Station Identifier
    const uint8_t   TSBK_OSP_MOT_PSH_CCH = 0x0EU;       // MOT PSH CCH - Motorola / Planned Control Channel Shutdown

    // TSBK Motorola Outbound Signalling Packet (OSP) Opcode(s)
    const uint8_t   TSBK_OSP_DVM_GIT_HASH = 0xFBU;      //

    // Data Unit ID(s)
    const uint8_t   P25_DUID_HDU = 0x00U;               // Header Data Unit
    const uint8_t   P25_DUID_TDU = 0x03U;               // Simple Terminator Data Unit
    const uint8_t   P25_DUID_LDU1 = 0x05U;              // Logical Link Data Unit 1
    const uint8_t   P25_DUID_TSDU = 0x07U;              // Trunking System Data Unit
    const uint8_t   P25_DUID_LDU2 = 0x0AU;              // Logical Link Data Unit 2
    const uint8_t   P25_DUID_PDU = 0x0CU;               // Packet Data Unit
    const uint8_t   P25_DUID_TDULC = 0x0FU;             // Terminator Data Unit with Link Control
} // namespace p25

// ---------------------------------------------------------------------------
//  Namespace Prototypes
// ---------------------------------------------------------------------------
namespace edac { }
namespace p25
{
    namespace edac
    {
        using namespace ::edac;
    } // namespace edac
} // namespace p25

#endif // __P25_DEFINES_H__<|MERGE_RESOLUTION|>--- conflicted
+++ resolved
@@ -305,16 +305,12 @@
     const uint8_t   TSBK_ISP_GRP_AFF_Q_RSP = 0x29U;     // GRP AFF Q RSP - Group Affiliation Query Response
     const uint8_t   TSBK_ISP_U_DEREG_REQ = 0x2BU;       // U DE REG REQ - Unit De-Registration Request
     const uint8_t   TSBK_ISP_LOC_REG_REQ = 0x2DU;       // LOC REG REQ - Location Registration Request
-<<<<<<< HEAD
-    const uint8_t   TSBK_ISP_STS_Q_REQ = 0x1CU;         // STS_Q_REQ - Status Query Request
     const uint8_t   TSBK_ISP_RAD_MON_REQ = 0x1DU;       // RAD_MON_REQ - Radio Unit Monitor Request
     const uint8_t   TSBK_ISP_RAD_MON_ENH_REQ = 0x1EU;   // RAD_MON_ENH_REQ - Radio Unit Monitor Enhanced Request
     const uint8_t   TSBK_ISP_AUTH_FNE_RST = 0x3AU;      // AUTH_FNE_RST - Authentication FNE Result
     const uint8_t   TSBK_ISP_AUTH_RESP = 0x38U;         // AUTH_RESP - Authentication Response
     const uint8_t   TSBK_ISP_AUTH_RESP_M = 0x39U;       // AUTH_RESP_M - Authentication Response Mutual
     const uint8_t   TSBK_ISP_AUTH_SU_DMD = 0x3BU;       // AUTH_SU_DMD - Authentication SU Demand
-=======
->>>>>>> 008e1615
 
     // TSBK Outbound Signalling Packet (OSP) Opcode(s)
     const uint8_t   TSBK_OSP_GRP_VCH_GRANT_UPD = 0x02U; // GRP VCH GRANT UPD - Group Voice Channel Grant Update
@@ -337,15 +333,10 @@
     const uint8_t   TSBK_OSP_NET_STS_BCAST = 0x3BU;     // NET STS BCAST - Network Status Broadcast
     const uint8_t   TSBK_OSP_ADJ_STS_BCAST = 0x3CU;     // ADJ STS BCAST - Adjacent Site Status Broadcast
     const uint8_t   TSBK_OSP_IDEN_UP = 0x3DU;           // IDEN UP - Channel Identifier Update
-<<<<<<< HEAD
-    const uint8_t   TSBK_OSP_STS_Q = 0x1AU;             // STS_Q - Status Query
     const uint8_t   TSBK_OSP_AUTH_DMD = 0x31U;          // AUTH_DMD - Authentication Demand
     const uint8_t   TSBK_OSP_AUTH_FNE_RESP = 0x32U;     // AUTH_FNE_RESP - Authentication FNE Response
     const uint8_t   TSBK_OSP_RAD_MON_CMD = 0x1DU;       // RAD_MON_CMD - Radio Monitor Command
     const uint8_t   TSBK_OSP_RAD_MON_ENH_CMD = 0x1EU;   // RAD_MON_ENH_CMD - Radio Unit Monitor Enhanced Command
-
-=======
->>>>>>> 008e1615
 
     // TSBK Motorola Outbound Signalling Packet (OSP) Opcode(s)
     const uint8_t   TSBK_OSP_MOT_GRG_ADD = 0x00U;       // MOT GRG ADD - Motorola / Group Regroup Add (Patch Supergroup)
